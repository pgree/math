--- conflicted
+++ resolved
@@ -194,21 +194,6 @@
                 }
             }
             parallel {
-<<<<<<< HEAD
-                stage('Linux Unit with MPI') {
-                    agent { label 'linux && mpi' }
-                    steps {
-                        deleteDir()
-                        unstash 'MathSetup'
-                        sh "echo CXX=${MPICXX} >> make/local"
-                        sh "echo CXX_TYPE=gcc >> make/local"
-                        sh "echo STAN_MPI=true >> make/local"
-                        runTests("test/unit")
-                    }
-                    post { always { retry(3) { deleteDir() } } }
-                }
-=======
->>>>>>> 24c9c861
                 stage('Full unit with GPU') {
                     agent { label "gpu" }
                     steps {
