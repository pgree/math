--- conflicted
+++ resolved
@@ -1,17 +1,6 @@
 ##
-<<<<<<< HEAD
-=======
 # Library locations
 ##
-EIGEN ?= $(MATH)lib/eigen_3.3.3
-BOOST ?= $(MATH)lib/boost_1.66.0
-GTEST ?= $(MATH)lib/gtest_1.7.0
-CPPLINT ?= $(MATH)lib/cpplint_4.45
-IDAS ?= $(MATH)lib/idas-2.1.0
-CVODES ?= $(MATH)lib/cvodes-3.1.0
-
-##
->>>>>>> ab38c12e
 # Build rules for cvodes
 ##
 
@@ -30,12 +19,12 @@
 $(SUNDIALS_CVODES) $(SUNDIALS_NVECSERIAL): CFLAGS += -DNO_FPRINTF_OUTPUT -pipe -O$(O) $(INC_CVODES)
 
 $(CVODES)/lib/libsundials_cvodes.a: $(SUNDIALS_CVODES)
-	@mkdir -p $(dir $@)
-	$(AR) -rs $@ $^
+        @mkdir -p $(dir $@)
+        $(AR) -rs $@ $^
 
 $(CVODES)/lib/libsundials_nvecserial.a: $(SUNDIALS_NVECSERIAL)
-	@mkdir -p $(dir $@)
-	$(AR) -rs $@ $^
+        @mkdir -p $(dir $@)
+        $(AR) -rs $@ $^
 
 LIBCVODES := $(CVODES)/lib/libsundials_nvecserial.a $(CVODES)/lib/libsundials_cvodes.a
 
@@ -54,16 +43,16 @@
   $(addprefix $(IDAS)/src/, nvec_ser/nvector_serial.c sundials/sundials_math.c))
 
 $(sort $(SUNDIALS_IDAS) $(SUNDIALS_IDAS_NVECSERIAL)) : %.o : %.c
-	@mkdir -p $(dir $@)
-	$(COMPILE.c) -x c -O$(O) -isystem $(IDAS)/include $< -o $@
+        @mkdir -p $(dir $@)
+        $(COMPILE.c) -x c -O$(O) -isystem $(IDAS)/include $< -o $@
 
 $(IDAS)/lib/libsundials_idas.a: $(SUNDIALS_IDAS)
-	@mkdir -p $(dir $@)
-	$(AR) -rs $@ $^
+        @mkdir -p $(dir $@)
+        $(AR) -rs $@ $^
 
 $(IDAS)/lib/libsundials_nvecserial.a: $(SUNDIALS_IDAS_NVECSERIAL)
-	@mkdir -p $(dir $@)
-	$(AR) -rs $@ $^
+        @mkdir -p $(dir $@)
+        $(AR) -rs $@ $^
 
 LIBIDAS = $(IDAS)/lib/libsundials_nvecserial.a $(IDAS)/lib/libsundials_idas.a
 
@@ -72,8 +61,4 @@
 
 .PHONY: clean-libraries
 clean-libraries:
-<<<<<<< HEAD
-	$(RM) $(wildcard $(sort $(SUNDIALS_CVODES) $(SUNDIALS_NVECSERIAL) $(LIBCVODES)))
-=======
-	$(RM) $(sort $(SUNDIALS_CVODES) $(SUNDIALS_NVECSERIAL) $(LIBCVODES) $(SUNDIALS_IDAS) $(SUNDIALS_IDAS_NVECSERIAL) $(LIBIDAS))
->>>>>>> ab38c12e
+        $(RM) $(sort $(SUNDIALS_CVODES) $(SUNDIALS_NVECSERIAL) $(LIBCVODES) $(SUNDIALS_IDAS) $(SUNDIALS_IDAS_NVECSERIAL) $(LIBIDAS))