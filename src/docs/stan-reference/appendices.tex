--- conflicted
+++ resolved
@@ -1079,7 +1079,6 @@
 \frac{\partial \, \arccos(x)}{\partial x} = -\frac{1}{\sqrt{1-x^2}}
 \]
 
-<<<<<<< HEAD
 \section{acosh}\label{acosh-appendix.section}
 $\cosh^{-1}(x)$ is the inverse hyperbolic cosine (in radians) function.
 %
@@ -1089,7 +1088,8 @@
 %
 \[
 \frac{\partial \, \cosh^{-1}(x)}{\partial x} = \frac{1}{\sqrt{x^2-1}}
-=======
+\]
+
 \section{bessel\_first\_kind}\label{bessel-first-kind-appendix.section}
 $J_v(x)$ is the bessel function of the first kind of order $v$.
 %
@@ -1165,7 +1165,6 @@
 %
 \[
 \frac{\partial \, Q(a,z)}{\partial z} = -\frac{z^{a-1}e^{-z}}{\Gamma(a)}
->>>>>>> c8c4c455
 \]
 
 \section{Phi}\label{Phi-appendix.section}
