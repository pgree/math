--- conflicted
+++ resolved
@@ -1374,1256 +1374,3 @@
 
 
 \end{description}
-
-
-
-<<<<<<< HEAD
-=======
-
-\chapter{Discrete Probabilities}\label{discrete-prob-functions.chapter}
-
-\noindent
-The various discrete probability functions are organized by their
-support.
-
-\section{Binary Discrete Probabilities}
-
-Binary probability functions have support on $\setlist{0,1}$, where 1
-represents the value true and 0 the value false.
-
-\subsection{Bernoulli Distribution}
-
-\subsubsection{Probability mass function}
-
-If $\theta \in [0,1]$, then for $y \in \setlist{0,1}$, 
-\[
-\distro{Bernoulli}(y|\theta)
-=
-\left\{
-\begin{array}{ll}
-\theta & \mbox{if } y = 1, \mbox{ and}
-\\
-1 - \theta & \mbox{if } y = 0.
-\end{array}
-\right.
-\]
-\begin{description}
-%
-\fitem{real}{bernoulli\_log}{ints \farg{y}, reals \farg{theta}}{The
-  log Bernoulli probability mass of \farg{y} given chance of success
-  \farg{theta}}
-%
-\end{description}
-
-\begin{description}
-%
-\fitem{real}{bernoulli\_cdf}{ints \farg{y}, reals \farg{theta}}{The
-  Bernoulli cumulative distribution function of \farg{y} given chance of success
-  \farg{theta}}
-%
-\end{description}
-
-\begin{description}
-\fitem{int}{bernoulli\_rng}{real \farg{theta}}{Generate a Bernoulli
-  variate with chance of success \farg{theta}; may only be used in
-  generated quantities block}
-\end{description}
-
-\subsection{Bernoulli Distribution, Logit Parameterization}
-
-\Stan also supplies a direct parameterization in terms of a
-logit-transformed chance-of-success parameter.  This parameterization
-is more numerically stable if the chance-of-success parameter is on
-the logit scale, as with the linear predictor in a logistic
-regression.  
-
-If $\alpha \in \reals$, then for $c \in \setlist{0,1}$,
-\[
-\distro{BernoulliLogit}(c|\alpha)
-=
-\distro{Bernoulli}(c|\mbox{logit}^{-1}(\alpha))
-= 
-\left\{
-\begin{array}{ll}
-\mbox{logit}^{-1}(\alpha) & \mbox{if } y = 1, \mbox{ and}
-\\
-1 - \mbox{logit}^{-1}(\alpha) & \mbox{if } y = 0.
-\end{array}
-\right.
-\]
-\begin{description}
-%
-\fitem{real}{bernoulli\_logit\_log}{ints \farg{y}, reals \farg{alpha}}{The
-  log Bernoulli probability mass of \farg{y} given logit chance of success
-  \code{exp(\farg{alpha})}}
-%
-\end{description}
-
-\section{Bounded Discrete Probabilities}\label{betafun.section}
-
-Bounded discrete probability functions have support on
-$\setlist{0,\ldots,N}$ for some upper bound $N$.
-
-\subsection{Binomial Distribution}
-
-Suppose $N \in \nats$ and $\theta \in [0,1]$, and $n \in
-\{0,\ldots,N\}$.  
-
-\subsubsection{Probability mass function}
-\[
-\distro{Binomial}(n|N,\theta)
-= {N \choose n} \theta^n (1 - \theta)^{N - n}.
-\]
-
-\subsubsection{Log probability mass function}
-%
-\begin{eqnarray*}
-\log \distro{Binomial}(n|N,\theta)
-& = &
-\log \Gamma(N+1) - \log \Gamma(n + 1) - \log \Gamma(N- n + 1)
-\\[4pt]
-& & { } + n \log \theta + (N - n) \log (1 - \theta), 
-\end{eqnarray*}
-%
-\subsubsection{Gradient of log probability mass function}
-%
-\[
-\frac{\partial}{\partial \theta} \log \distro{Binomial}(n|N,\theta)
-= \frac{n}{\theta}
-- \frac{N - n}{1 - \theta}
-\]
-\subsubsection{Stan Function}
-%
-\begin{description}
-%
-  \fitem{real}{binomial\_log}{ints \farg{n}, ints \farg{N}, reals
-    \farg{theta}}{The log binomial probability mass of \farg{n}
-    successes in \farg{N} trials given chance of success \farg{theta}}
-%
-  \fitem{real}{binomial\_cdf}{ints \farg{n}, ints \farg{N}, reals
-    \farg{theta}}{The binomial cumulative distribution function of \farg{n}
-    successes in \farg{N} trials given chance of success \farg{theta}}
-%
-\end{description}
-%
-\begin{description}
-\fitem{int}{binomial\_rng}{int \farg{N}, real \farg{theta}}{Generate a binomial
-  variate with \farg{N} trials and chance of success \farg{theta}; may only be used in
-  generated quantities block}
-\end{description}
-
-
-\subsection{Binomial Distribution (Logit Parameterization)}
-
-Stan also provides a version of the binomial probability mass function
-distribution with the chance of success parameterized on the
-unconstrained logistic scale.  
-
-Suppose $N \in \nats$, $\alpha \in \reals$, and $n \in
-\{0,\ldots,N\}$.
-
-\subsubsection{Probability mass function}
-\begin{eqnarray*}
-\distro{BinomialLogit}(n|N,\alpha)
-& = & \distro{BinomialLogit}(n|N,\mbox{logit}^{-1}(\alpha))
-\\[6pt]
-& = & {N \choose n} \left( \mbox{logit}^{-1}(\alpha) \right)^{n}
-                    \left( 1 - \mbox{logit}^{-1}(\alpha) \right)^{N - n}.
-\end{eqnarray*}
-%
-\subsubsection{Log probability mass function}
-\begin{eqnarray*}
-\log \distro{BinomialLogit}(n|N,\alpha)
-& = &
-\log \Gamma(N+1) - \log \Gamma(n + 1) - \log \Gamma(N- n + 1)
-\\[4pt]
-& & { } + n \log \mbox{logit}^{-1}(\alpha) + (N - n) \log \left( 1 -
-  \mbox{logit}^{-1}(\alpha) \right), 
-\end{eqnarray*}
-%
-\subsubsection{Gradient log probability mass function}
-%
-\[
-\frac{\partial}{\partial \alpha} \log \distro{BinomialLogit}(n|N,\alpha)
-= \frac{n}{\mbox{logit}^{-1}(-\alpha)}
-- \frac{N - n}{\mbox{logit}^{-1}(\alpha)}
-\]
-%
-\subsubsection{Stan Function}
-%
-\begin{description}
-%
-  \fitem{real}{binomial\_logit\_log}{ints \farg{n}, ints \farg{N}, reals
-    \farg{alpha}}{The log binomial probability mass of \farg{n}
-    successes in \farg{N} trials given logit-scaled chance of success \farg{alpha}}
-%
-\end{description}
-
-
-\subsection{Beta-Binomial Distribution}
-
-If $N \in \nats$, $\alpha \in \posreals$, and $\beta \in \posreals$,
-then for $n \in \setlist{0,\ldots,N}$,
-\[
-\distro{BetaBinomial}(n|N,\alpha,\beta)
-= 
-{N \choose n} \frac{\Betafun(n+\alpha, N -n +
-  \beta)}{\Betafun(\alpha,\beta)},
-\]
-%
-where the beta function $\Betafun(x,y)$ is defined for $x \in
-\posreals$ and $y \in \posreals$ by
-%
-\[
-\Betafun(x,y)
-= \frac{\Gamma(x) \ \Gamma(y)}{\Gamma(x + y)}.
-\]
-
-\begin{description}
-%
-\fitem{real}{beta\_binomial\_log}{ints \farg{n}, ints \farg{N}, reals
-  \farg{alpha}, reals \farg{beta}}{The log beta-binomial probability mass
-  of \farg{n} successes in \farg{N} trials given prior success count
-  (plus one) of \farg{alpha} and prior failure count (plus one) of
-  \farg{beta}}
-%
-\fitem{real}{beta\_binomial\_cdf}{ints \farg{n}, ints \farg{N}, reals
-  \farg{alpha}, reals \farg{beta}}{The beta-binomial cumulative
-  distribution function
-  of \farg{n} successes in \farg{N} trials given prior success count
-  (plus one) of \farg{alpha} and prior failure count (plus one) of
-  \farg{beta}}
-\end{description}
-%
-\begin{description}
-\fitem{int}{beta\_binomial\_rng}{int \farg{N}, real \farg{alpha}, real \farg{beta}}{Generate a beta-binomial variate with \farg{N} trials, prior success count
-  (plus one) of \farg{alpha}, and prior failure count (plus one) of; may only be used in
-  generated quantities block}
-\end{description}
-
-\subsection{Hypergeometric Distribution}
-
-If $a \in \nats$, $b \in \nats$, and $N \in \setlist{0,\ldots,a+b}$,
-then for $n \in \setlist{\max(0,N-b),\ldots,\min(a,N)}$, 
-\[
-\distro{Hypergeometric}(n|N,a,b)
-=
-\frac{\normalsize{a \choose n} {b \choose {N - n}}}
-     {\normalsize{{a + b} \choose N}}.
-\]
-
-\begin{description}
-%
-  \fitem{real}{hypergeometric\_log}{int \farg{n}, int \farg{N}, int
-    \farg{a}, int \farg{b}}{The log hypergeometric probability mass of
-    \farg{n} successes in \farg{N} trials given total success count of
-    \farg{a} and total failure count of \farg{b}}
-
-%
-\end{description}
-%
-\begin{description}
-\fitem{int}{hypergeometric\_rng}{int \farg{N}, real \farg{a}, real \farg{b}}{Generate a hypergeometric variate with \farg{N} trials, total success count of
-    \farg{a}, and total failure count of \farg{b}; may only be used in
-  generated quantities block}
-\end{description}
-
-\subsection{Categorical Distribution}
-
-If $N \in \nats$ and $\theta \in \mbox{$N$-simplex}$, then for $y \in
-\setlist{1,\ldots,N}$, 
-\[
-\distro{Categorical}(y|\theta) = \theta_n.
-\]
-
-\begin{description}
-\fitem{real}{categorical\_log}{int \farg{y}, vector \farg{theta}}{The
-  log categorical probability mass function with outcome \farg{y} in 
-$1:N$ given $N$-simplex distribution parameter \farg{theta}}
-\end{description}
-%
-\begin{description}
-\fitem{int}{categorical\_rng}{vector \farg{theta}}{Generate a
-  categorical variate with $N$-simplex distribution parameter 
-\farg{theta}; may only be used in generated quantities block}
-\end{description}
-
-\subsection{Ordered Logistic Distribution}
-
-If $K \in \nats$ with $K > 2$, $c \in \reals^{K-1}$ such that $c_k <
-c_{k+1}$ for $k \in \setlist{1,\ldots,K-2}$, and $\eta \in \reals$, then for $k \in
-\setlist{1,\ldots,K}$,
-\[
-\distro{OrderedLogistic}(k|\eta,c)
-=
-\left\{
-\begin{array}{ll}
-1 - \mbox{logit}^{-1}(\eta - c_1) & \mbox{if } k = 1,
-\\[4pt]
-\mbox{logit}^{-1}(\eta - c_{k-1}) - \mbox{logit}^{-1}(\eta -
-c_{k})
-& \mbox{if } 1 < k < K, \mbox{and}
-\\[4pt]
-\mbox{logit}^{-1}(\eta - c_{K-1}) - 0
-& \mbox{if } k = K.
-\end{array}
-\right.
-\]
-%
-The $k=1$ and $k=K$ edge cases can be subsumed into the general definition
-by setting $c_0 = -\infty$ and $c_K = +\infty$ with
-$\mbox{logit}^{-1}(-\infty) = 0$ and $\mbox{logit}^{-1}(\infty) = 1$.
-%
-\begin{description}
-  \fitem{real}{ordered\_logistic\_log}{int \farg{k}, real \farg{eta},
-    vector \farg{c}}{The log ordered logistic probability mass of
-    \farg{k} given linear predictor \farg{eta} and cutpoints
-    \farg{c}.}
-\end{description}
-%
-\begin{description}
-\fitem{int}{ordered\_logistic\_rng}{real \farg{eta}, vector \farg{c}}{Generate an
-  ordered logistic variate with linear predictor \farg{eta} and cutpoints
-    \farg{c}; may only be used in generated quantities block}
-\end{description}
-
-\section{Unbounded Discrete Distributions}
-
-The unbounded discrete distributions have support over the natural
-numbers (i.e., the non-negative integers).
-
-\subsection{Negative Binomial Distribution}
-
-If $\alpha \in \posreals$ and $\beta \in \posreals$, then for $n \in
-\nats$,
-\[
-\distro{NegativeBinomial}(n|\alpha,\beta)
- = 
-{{n + \alpha - 1} \choose {\alpha - 1}}
-\,
-\left( \frac{\beta}{\beta+1} \right)^{\!\alpha}
-\,
-\left( \frac{1}{\beta + 1} \right)^{\!n} \!.
-\]
-\begin{eqnarray*}
-\log \distro{NegativeBinomial}(n|\alpha,\beta)
-& = & \log \Gamma(n + \alpha) 
-  - \log \Gamma(n + 1)
-  - \log \Gamma(\alpha)
-\\[4pt]
-& & 
-  {} + \alpha \left(\log \beta - \log (\beta + 1) \right)
-  - n \log (\beta + 1)
-\end{eqnarray*}
-\[
-\frac{\partial}{\partial \alpha} 
-\log \distro{NegativeBinomial}(n|\alpha,\beta)
-= \Psi(n + \alpha)
-- \Psi(\alpha)
-+ \log \beta
-- \log (\beta + 1)
-\]
-\[
-\frac{\partial}{\partial \beta} 
-\log \distro{NegativeBinomial}(n|\alpha,\beta)
-= \frac{\alpha}{\beta} - \frac{\alpha + n}{\beta + 1}
-\]
-where $\Psi$ is the digamma function, defined as
-\[
-\Psi(x) = \frac{\partial}{\partial x} \log \Gamma(x).
-\]
-
-\begin{description}
-%
- \fitem{real}{neg\_binomial\_log}{ints \farg{n}, reals
-   \farg{alpha}, reals \farg{beta}}{The log negative binomial probability
-   mass of \farg{n} given shape \farg{alpha} and inverse scale \farg{beta}}
-%
- \fitem{real}{neg\_binomial\_cdf}{ints \farg{n}, reals
-   \farg{alpha}, reals \farg{beta}}{The negative binomial cumulative
-   distribution function
-   of \farg{n} given shape \farg{alpha} and inverse scale \farg{beta}}
-\end{description}
-%
-\begin{description}
-\fitem{int}{neg\_binomial\_rng}{real \farg{alpha}, real \farg{beta}}{Generate a
-  negative binomial variate with shape \farg{alpha} and inverse scale
-  \farg{beta}; may only be used in generated quantities block}
-\end{description}
-
-
-\subsection{Poisson Distribution}
-
-If $\lambda \in \posreals$, then for $n \in \nats$,
-\[
-\distro{Poisson}(n|\lambda)
-= 
-\frac{1}{n!}
-\,
-\lambda^n 
-\,
-\exp(-\lambda).
-\]
-
-\begin{description}
-\fitem{real}{poisson\_log}{ints \farg{n}, reals \farg{lambda}}{The
-  log Poisson probability mass of \farg{n} given rate \farg{lambda}}
-%
-\fitem{real}{poisson\_cdf}{ints \farg{n}, reals \farg{lambda}}{The
-  Poisson cumulative distribution function of \farg{n} given rate \farg{lambda}}
-%
-\end{description}
-%
-\begin{description}
-\fitem{int}{poisson\_rng}{real \farg{lambda}}{Generate a
-  poisson variate with rate \farg{lambda}; may only be used in generated quantities block}
-\end{description}
-
-Stan also provides a parameterization of the Poisson using the log
-rate $\alpha = \log \lambda$ as a parameter.  This is useful for
-log-linear Poisson regressions so that the predictor does not need to
-be exponentiated and passed into the standard Poisson probability
-function.
-
-If $\alpha \in \reals$, then for $n \in \nats$,
-\[
-\distro{PoissonLog}(n|\alpha)
-= 
-\frac{1}{n!}
-\,
-\frac{1}{\alpha}
-\,
-(\log \alpha)^n.
-\]
-
-\begin{description}
-\fitem{real}{poisson\_log\_log}{ints \farg{n}, reals \farg{alpha}}{The
-  log Poisson probability mass of \farg{n} given log rate \farg{lambda}}
-\end{description}
-
-
-\section{Multivariate Discrete Probabilities}
-
-\subsection{Multinomial Distribution}
-
-If $K \in \nats$, $N \in \nats$, and $\theta \in \mbox{$K$-simplex}$,
-then for $y \in \nats^K$ such that $\sum_{k=1}^K y_k = N$,
-%
-\[
-\distro{Multinomial}(y|\theta,N)
-= {N \choose {y_1,\ldots,y_K}} 
-\prod_{k=1}^K \theta_k^{y_k},
-\]
-where the multinomial coefficient is defined by
-\[
-{N \choose {y_1,\ldots,y_k}}
-= \frac{N!}{\prod_{k=1}^K y_k!}.
-\]
-
-\begin{description}
- \fitem{real}{multinomial\_log}{int[] \farg{y}, vector
-    \farg{theta}, int \farg{N}}{The log multinomial probability mass function with
-    outcome array \code{y} of size $K$ given the $K$-simplex
-    distribution parameter \farg{theta} and (implicit) total count
-    \code{N = sum(\farg{y})}}
-\end{description}
-%
-\begin{description}
-\fitem{vector}{multinomial\_rng}{vector \farg{theta}, int \farg{N}}{Generate a
-  multinomial variate with simplex distribution parameter \farg{theta} and (implicit) total count $N$; may only be used in generated quantities block}
-\end{description}
-
-
-\chapter{Continuous Probabilities}\label{continuous-prob-functions.chapter}
-
-\noindent
-The various continuous probability functions are organized by their
-support.
-
-\section{Univariate Continuous Probabilities}
-
-The univariate continuous probability distributions have support on all
-real numbers.
-
-\subsection{Normal Distribution}
-
-If $\mu \in \reals$ and $\sigma \in \posreals$, then for $y \in
-\reals$,
-\[
-\distro{Normal}(y|\mu,\sigma)
-=
-\frac{1}{\sqrt{2 \pi} \ \sigma}
-\exp\left( - \, \frac{1}{2}
-           \left(  \frac{y - \mu}{\sigma} \right)^2
-    \right)
-\!.
-\]
-
-\begin{description}
-  \fitem{real}{normal\_log}{reals \farg{y}, reals \farg{mu}, reals
-    \farg{sigma}}{The log of the normal density of \farg{y} given
-    location \farg{mu} and scale \farg{sigma}}
-%
-\fitem{real}{normal\_cdf}{reals \farg{y}, reals \farg{mu}, reals
-  \farg{sigma}}{The cumulative normal distribution of \farg{y}
-  given location \farg{mu} and scale \farg{sigma}}
-\end{description}
-%
-\begin{description}
-\fitem{real}{normal\_rng}{real \farg{mu}, real \farg{sigma}}{Generate a
-  normal variate with location \farg{mu} and scale \farg{sigma}; may only be used in generated quantities block}
-\end{description}
-
-\subsection{Exponentially Modified Normal Distribution}
-
-if $\mu \in \reals$, $\sigma \in \posreals$, and $\lambda \in \posreals$, then for $y \in \reals$,
-\[
-\distro{ExpModNormal}(y|\mu,\sigma,\lambda)
-=
-\frac{\lambda}{\sqrt{\pi}}
-\
-\exp \left(\frac{\lambda}{2} \left(2\mu + \lambda \sigma^2 - 2y\right)\right) \erfc\left(\frac{\mu + \lambda\sigma^2 - y}{\sqrt{2}\sigma}\right)
-.
-\]
-
-\begin{description}
-  \fitem{real}{exp\_mod\_normal\_log}{reals \farg{y}, \\ reals \farg{mu}, reals
-    \farg{sigma}, reals \farg{lambda}}{The log of the exponentially modified normal density of \farg{y} given location \farg{mu}, scale \farg{sigma}, and shape \farg{lambda}}
-%
-\fitem{real}{exp\_mod\_normal\_cdf}{reals \farg{y}, reals \farg{mu}, reals
-  \farg{sigma}, reals \farg{lambda}}{The cumulative exponentially modified normal distribution of \farg{y} given location \farg{mu}, scale \farg{sigma}, and shape \farg{lambda}}
-\end{description}
-%
-\begin{description}
-\fitem{real}{exp\_mod\_normal\_rng}{real \farg{mu}, real \farg{sigma},
-real \farg{lambda}}{Generate an exponentially modified normal variate with location \farg{mu}, scale \farg{sigma}, and shape \farg{lambda}; may only be used in generated quantities block}
-\end{description}
-
-\subsection{Skew Normal Distribution}
-
-if $\mu \in \reals$, $\sigma \in \posreals$, and $\alpha \in \reals$, then for $y \in \reals$,
-\[
-\distro{SkewNormal}(y|\mu,\sigma,\alpha)
-=
-\frac{1}{\sigma\sqrt{2\pi}}
-\
-\exp\left( - \, \frac{1}{2}
-           \left(  \frac{y - \mu}{\sigma} \right)^2
-    \right)
-\
-\left(1 + \erf\left( \alpha\left(\frac{y - \mu}{\sigma\sqrt{2}}\right)\right)\right)
-.
-\]
-
-\begin{description}
-  \fitem{real}{skew\_normal\_log}{reals \farg{y}, reals \farg{mu}, reals
-    \farg{sigma}, reals \farg{alpha}}{The log of the skew normal density of \farg{y} given
-    location \farg{mu}, scale \farg{sigma}, and shape \farg{alpha}}
-%
-\fitem{real}{skew\_normal\_cdf}{reals \farg{y}, reals \farg{mu}, reals
-  \farg{sigma}, reals \farg{alpha}}{The cumulative skew normal distribution of \farg{y}
-  given location \farg{mu}, scale \farg{sigma}, and shape \farg{alpha}}
-\end{description}
-%
-\begin{description}
-\fitem{real}{skew\_normal\_rng}{real \farg{mu}, real \farg{sigma},
-real \farg{alpha}}{Generate a skew normal variate with location \farg{mu}, scale \farg{sigma}, and shape \farg{alpha}; may only be used in generated quantities block}
-\end{description}
-
-\subsection{Student-$t$ Distribution}
-
-If $\nu \in \posreals$, $\mu \in \reals$, and $\sigma \in \posreals$,
-then for $y \in \reals$,
-\[
-\distro{StudentT}(y|\nu,\mu,\sigma)
-=
-\frac{\Gamma\left((\nu + 1)/2\right)}
-     {\Gamma(\nu/2)}
-\
-\frac{1}{\sqrt{\nu \pi} \ \sigma}
-\
-\left(
-1 + \frac{1}{\nu} \left(\frac{y - \mu}{\sigma}\right)^2
-\right)^{-(\nu + 1)/2}
-\! .
-\]
-
-\begin{description}
-  \fitem{real}{student\_t\_log}{reals \farg{y}, reals \farg{nu}, reals
-    \farg{mu}, reals \farg{sigma}}{The log of the Student-$t$ density of \farg{y}
-    given degrees of freedom \farg{nu}, location \farg{mu}, and scale
-    \farg{sigma}}
-\end{description}
-
-\begin{description}
-  \fitem{real}{student\_t\_cdf}{reals \farg{y}, reals \farg{nu}, reals
-    \farg{mu}, reals \farg{sigma}}{The Student-$t$ cumulative
-    distribution function of \farg{y}
-    given degrees of freedom \farg{nu}, location \farg{mu}, and scale
-    \farg{sigma}}
-\end{description}
-
-\subsection{Cauchy Distribution}
-
-If $\mu \in \reals$ and $\sigma \in \posreals$, then for $y \in \reals$,
-\[
-\distro{Cauchy}(y|\mu,\sigma)
-= 
-\frac{1}{\pi \sigma}
-\
-\frac{1}{1 + \left((y - \mu)/\sigma\right)^2}
-.
-\]
-
-\begin{description}
-%
-\fitem{real}{cauchy\_log}{reals \farg{y}, reals \farg{mu}, reals
- \farg{sigma}}{ The log of the Cauchy density of \farg{y} given location
- \farg{mu} and scale \farg{sigma}}
-%
-\fitem{real}{cauchy\_cdf}{reals \farg{y}, reals \farg{mu}, reals
- \farg{sigma}}{ The Cauchy cumulative distribution function of \farg{y} given location
- \farg{mu} and scale \farg{sigma}}
-\end{description}
-
-\subsection{Double Exponential (Laplace) Distribution}
-
-If $\mu \in \reals$ and $\sigma \in \posreals$, then for $y \in \reals$, 
-\[
-\distro{DoubleExponential}(y|\mu,\sigma)
-= \frac{1}{2\sigma} 
-  \exp \left( - \, \frac{|y - \mu|}{\sigma} \right)
-.
-\]
-
-\begin{description}
-\fitem{real}{double\_exponential\_log}{reals \farg{y}, reals \farg{mu},
-reals \farg{sigma}}{ The log of the double exponential density of \farg{y} given
-location \farg{mu} and scale \farg{sigma}}
-\end{description}
-
-\subsection{Logistic Distribution}
-
-If $\mu \in \reals$ and $\sigma \in \posreals$, then for $y \in \reals$,
-\[
-\distro{Logistic}(y|\mu,\sigma)
-=
-\frac{1}{\sigma}
-\
-\exp\!\left( - \, \frac{y - \mu}{\sigma} \right)
-\
-\left(1 + \exp \!\left( - \, \frac{y - \mu}{\sigma} \right) \right)^{\!-2}
-\! .
-\]
-
-\begin{description}
-\fitem{real}{logistic\_log}{reals \farg{y}, reals \farg{mu},
-reals \farg{sigma}}{ The log of the logistic density of \farg{y} given
-location \farg{mu} and scale \farg{sigma}}
-\end{description}
-
-\begin{description}
-\fitem{real}{logistic\_cdf}{reals \farg{y}, reals \farg{mu},
-reals \farg{sigma}}{ The logistic cumulative distribution function of \farg{y} given
-location \farg{mu} and scale \farg{sigma}}
-\end{description}
-
-\subsection{Gumbel Distribution}
-
-if $\mu \in \reals$ and $\beta \in \posreals$, then for $y \in \reals$,
-\[
-\distro{Gumbel}(y|\mu,\beta)
-=
-\frac{1}{\beta}
-\
-\exp\left(-\frac{y-\mu}{\beta}-\exp\left(-\frac{y-\mu}{\beta}\right)\right)
-.
-\]
-
-\begin{description}
-  \fitem{real}{gumbel\_log}{reals \farg{y}, reals \farg{mu}, reals
-    \farg{beta}}{The log of the gumbel density of \farg{y} given location \farg{mu} and scale \farg{beta}}
-%
-\fitem{real}{gumbel\_cdf}{reals \farg{y}, reals \farg{mu}, reals
-  \farg{beta}}{The cumulative gumbel distribution of \farg{y}
-  given location \farg{mu} and scale \farg{beta}}
-\end{description}
-
-\section{Positive Continuous Probabilities}
-
-The positive continuous probability functions have support on the
-positive real numbers.
-
-\subsection{Log-Normal Distribution}\label{lognormal.section}
-
-If $\mu \in \reals$ and $\sigma \in \posreals$, then for $y \in
-\posreals$, 
-\[
-\distro{LogNormal}(y|\mu,\sigma)
-=
-\frac{1}{\sqrt{2 \pi} \ \sigma}
-\,
-\frac{1}{y}
-\
-\exp \! \left(
-       - \, \frac{1}{2}
-       \, \left( \frac{\log y - \mu}{\sigma} \right)^2
-     \right)
-.
-\]
-
-\begin{description}
- \fitem{real}{lognormal\_log}{reals \farg{y}, reals \farg{mu}, reals
-  \farg{sigma}}{The log of the lognormal density of \farg{y} given location
-  \farg{mu} and scale \farg{sigma}}
-%
-\fitem{real}{lognormal\_cdf}{real \farg{y}, real \farg{mu}, real
-  \farg{sigma}}{The cumulative lognormal distribution of \farg{y}
-  given location \farg{mu} and scale \farg{sigma}}
-\end{description}
-
-\subsection{Chi-Square Distribution}
-
-If $\nu \in \posreals$, then for $y \in \posreals$,
-\[
-\distro{ChiSquare}(y|\nu)
-=
-\frac{2^{-\nu/2}}
-    {\Gamma(\nu / 2)}
-\,
-y^{\nu/2 - 1}
-\,
-\exp \! \left( -\, \frac{1}{2} \, y \right)
-.
-\]
-
-\begin{description}
-\fitem{real}{chi\_square\_log}{reals \farg{y}, reals \farg{nu}}{The
-  log of the Chi-square density of \farg{y} given degrees of freedom
-  \farg{nu}}
-\end{description}
-
-\subsection{Inverse Chi-Square Distribution}
-
-If $\nu \in \posreals$, then for $y \in \posreals$,
-\[
-\distro{InvChiSquare}(y|\nu)
-= 
-\frac{2^{-\nu/2}}
-   {\Gamma(\nu / 2)}
-\,
-y^{-(\nu/2 - 1)}
-\,
-\exp\! \left( \! - \, \frac{1}{2} \, \frac{1}{y} \right)
-.
-\]
-
-\begin{description}
-\fitem{real}{inv\_chi\_square\_log}{reals \farg{y}, reals
-  \farg{nu}}{The log of the inverse Chi-square density of \farg{y} given
-  degrees of freedom \farg{nu}}
-\end{description}
-
-\begin{description}
-\fitem{real}{inv\_chi\_square\_cdf}{reals \farg{y}, reals
-  \farg{nu}}{The inverse Chi-squared cumulative distribution function of \farg{y} given
-  degrees of freedom \farg{nu}}
-\end{description}
-
-\subsection{Scaled Inverse Chi-Square Distribution}
-
-If $\nu \in \posreals$ and $\sigma \in \posreals$, then for $y \in
-\posreals$,
-\[
-\distro{ScaledInvChiSquare}(y|\nu)
-= 
-\frac{(\nu / 2)^{\nu/2}}
-     {\Gamma(\nu / 2)}
-\,
-\sigma^{\nu}
-\,
-y^{-(\nu/2 + 1)}
-\,
-\exp \! \left( \!
-   - \, \frac{1}{2} \, \nu \, \sigma^2 \, \frac{1}{y}
-\right)
-.
-\]
-
-
-\begin{description}
-  \fitem{real}{scaled\_inv\_chi\_square\_log}{reals \farg{y}, reals
-    \farg{nu}, reals \farg{s}}{The log of the scaled inverse Chi-square
-    density of \farg{y} given degrees of freedom \farg{nu} and scale
-    \farg{s}}
-\end{description}
-
-\begin{description}
-  \fitem{real}{scaled\_inv\_chi\_square\_cdf}{reals \farg{y}, reals
-    \farg{nu}, reals \farg{s}}{The scaled inverse Chi-square
-    cumulative distribution function
-    of \farg{y} given degrees of freedom \farg{nu} and scale
-    \farg{s}}
-\end{description}
-
-\subsection{Exponential Distribution}
-
-If $\beta \in \posreals$, then for $y \in \posreals$,
-\[
-\distro{Exponential}(y|\beta)
-= 
-\beta \, 
-\exp ( - \beta \, y )
-.
-\]
-
-\begin{description}
-  \fitem{real}{exponential\_log}{reals \farg{y}, reals \farg{beta}}{The
-    log of the exponential density of \farg{y} given inverse scale \farg{beta}}
-%
-\fitem{real}{exponential\_cdf}{real \farg{y}, real \farg{beta}}{The
-  cumulative distribution function of \farg{y} given inverse scale
-  \farg{beta}}
-\end{description}
-
-\subsection{Gamma Distribution}
-
-If $\alpha \in \posreals$ and $\beta \in \posreals$, then for $y \in
-\posreals$,
-\[
-\distro{Gamma}(y|\alpha,\beta)
-=
-\frac{\beta^{\alpha}}
-     {\Gamma(\alpha)}
-\,
-y^{\alpha - 1}
-\exp(-\beta \, y)
-.
-\]
-
-\begin{description}
- \fitem{real}{gamma\_log}{reals \farg{y}, reals \farg{alpha}, reals
-  \farg{beta}}{The log of the gamma density of \farg{y} given shape
-  \farg{alpha} and inverse scale \farg{beta}}
-%
-%  \fitem{real}{gamma\_cdf}{real \farg{y}, real \farg{alpha}, real
- %  \farg{beta}}{The cumulative distribution function of \farg{y} given shape
- %  \farg{alpha} and inverse scale \farg{beta}}
-\end{description}
-
-\subsection{Inverse Gamma Distribution}
-
-If $\alpha \in \posreals$ and $\beta \in \posreals$, then for $y \in
-\posreals$,
-\[
-\distro{InvGamma}(y|\alpha,\beta)
-= 
-\frac{\beta^{\alpha}}
-     {\Gamma(\alpha)}
-\
-y^{-(\alpha + 1)}
-\,
-\exp \! \left( \! - \beta \, \frac{1}{y} \right)
-.
-\]
-
-\begin{description}
-\fitem{real}{inv\_gamma\_log}{reals \farg{y}, reals \farg{alpha}, reals
-\farg{beta}}{The log of the inverse gamma density of \farg{y} given shape
-\farg{alpha} and scale \farg{beta}}
-\end{description}
-
-\begin{description}
-\fitem{real}{inv\_gamma\_cdf}{reals \farg{y}, reals \farg{alpha}, reals
-\farg{beta}}{The inverse gamma cumulative distribution function of \farg{y} given shape
-\farg{alpha} and scale \farg{beta}}
-\end{description}
-
-\subsection{Weibull Distribution}
-
-% k = alpha   lambda = sigma
-If $\alpha \in \posreals$ and $\sigma \in [0,\infty)$, then for $y \in
-\posreals$, 
-\[
-\distro{Weibull}(y|\alpha,\sigma)
-= 
-\frac{\alpha}{\sigma}
-\,
-\left( \frac{y}{\sigma} \right)^{\alpha - 1}
-\,
-\exp \! \left( \! - \left( \frac{y}{\sigma} \right)^{\alpha}  \right)
-.
-\]
-
-\begin{description}
-\fitem{real}{weibull\_log}{reals \farg{y}, reals \farg{alpha}, reals
-\farg{sigma}}{The log of the Weibull density of \farg{y} given shape
-\farg{alpha} and scale \farg{sigma}}
-%
-\fitem{real}{weibull\_cdf}{real \farg{y}, real \farg{alpha}, real
-\farg{sigma}}{The Weibull cumulative distribution of \farg{y} given shape
-\farg{alpha} and scale \farg{sigma}}
-\end{description}
-
-
-
-\section{Positive Lower-Bounded Probabilities}
-
-The positive lower-bounded probabilities have support on real values
-above some positive minimum value.
-
-
-\subsection{Pareto Distribution}
-
-If $y_0 \in \posreals$ and $\alpha \in \posreals$, then for
-$y \in \posreals$,
-\[
-\distro{Pareto}(y|y_0,\alpha)
-=
-\alpha 
-\ y_0
-\, \left( \frac{1}{y} \right)^{\!\alpha+1}
-\! .
-\]
-
-\begin{description}
-  \fitem{real}{pareto\_log}{reals \farg{y}, reals \farg{y\_min}, reals
-    \farg{alpha}}{The log of the Pareto density of \farg{y} given
-    positive minimum value \farg{y\_min} and shape \farg{alpha}}
-
-  \fitem{real}{pareto\_cdf}{reals \farg{y}, reals \farg{y\_min}, reals
-    \farg{alpha}}{The Pareto cumulative distribution function of \farg{y} given
-    positive minimum value \farg{y\_min} and shape \farg{alpha}}
-\end{description}
-
-
-\section{$[0,1]$ Continuous Probabilities}
-
-\subsection{Beta Distribution}
-
-If $\alpha \in \posreals$ and $\beta \in \posreals$, then for $\theta
-\in [0,1]$,
-\[
-\distro{Beta}(\theta|\alpha,\beta)
-=
-\frac{1}{\Betafun(\alpha,\beta)}
-\,
-\theta^{\alpha - 1}
-\,
-(1 - \theta)^{\beta - 1}
-,
-\] 
-where the beta function $\Betafun()$ is as defined in \refsection{betafun}
-
-
-\begin{description}
-%
-  \fitem{real}{beta\_log}{reals \farg{theta}, reals \farg{alpha}, reals
-    \farg{beta}}{The log of the beta density of \code{theta} in $[0,1]$
-    given positive prior successes (plus one)
-    \farg{alpha} and prior failures (plus one) \farg{beta}}
-%
-  \fitem{real}{beta\_cdf}{reals \farg{theta}, reals \farg{alpha}, reals
-    \farg{beta}}{The beta cumulative distribution function of \code{theta} in $[0,1]$
-    given positive prior successes (plus one)
-    \farg{alpha} and prior failures (plus one) \farg{beta}}
-\end{description}
-
-\section{Bounded Continuous Probabilities}
-
-The bounded continuous probabilities have support on a finite interval
-of real numbers.
-
-\subsection{Uniform Distribution}
-
-If $\alpha \in \reals$ and $\beta \in (\alpha,\infty)$, then for $y
-\in [\alpha,\beta]$,
-\[
-\distro{Uniform}(y|\alpha,\beta)
-= 
-\frac{1}{\beta - \alpha}
-.
-\]
-
-\begin{description}
-\fitem{real}{uniform\_log}{reals \farg{y}, reals \farg{alpha}, reals
-  \farg{beta}}{The log of the uniform density of \farg{y} given lower bound
-  \farg{alpha} and upper bound \farg{beta}}
-\end{description}
-
-\section{Simplex Probabilities}
-
-The simplex probabilities have support on the unit $K$-simplex for a
-specified $K$.  A $K$-dimensional vector $\theta$ is a unit
-$K$-simplex if $\theta_k \geq 0$ for $k \in \setlist{1,\ldots,K}$ and
-$\sum_{k = 1}^K \theta_k = 1$.
-
-\subsection{Dirichlet Distribution}
-
-If $K \in \nats$ and $\alpha \in (\posreals)^{K}$, then for
-$\theta \in \mbox{$K$-simplex}$, 
-\[
-\distro{Dirichlet}(\theta|\alpha)
-= 
-\frac{\Gamma \! \left( \sum_{k=1}^K \alpha_k \right)}
-     {\prod_{k=1}^K \Gamma(\alpha_k)}
-\
-\prod_{k=1}^K \theta_k^{\alpha_k - 1}
-.
-\]
-
-\begin{description}
-%
-  \fitem{real}{dirichlet\_log}{vector \farg{theta}, vector
-    \farg{alpha}}{ The log of the Dirichlet density for simplex
-    \farg{theta} given prior counts (plus one) \farg{alpha}}
-%
-\end{description}
-
-
-\section{Vector Probabilities}
-
-The vector probability distributions have support on all of
-$\reals^K$ for some fixed $K$.
-
-\subsection{Multivariate Normal Distribution}
-
-If $K \in \nats$, $\mu \in \reals^K$, and $\Sigma \in \reals^{K \times
-  K}$ is symmetric and positive definite, then for $y \in \reals^K$,
-\[
-\distro{MultiNormal}(y|\mu,\Sigma)
-=
-\frac{1}{\left( 2 \pi \right)^{K/2}}
-\
-\frac{1}{\sqrt{|\Sigma|}}
-\
-\exp \! \left( \!
-- 
-\frac{1}{2}
-(y - \mu)^{\top} \, \Sigma^{-1} \, (y - \mu)
-\right)
-\! ,
-\]
-%
-where $|\Sigma|$ is the absolute determinant of $\Sigma$.
-
-\begin{description}
-%
-\fitem{real}{multi\_normal\_log}{vector \farg{y}, vector \farg{mu},
-  matrix \farg{S}}{The log of the multivariate normal density of vector \farg{y}
- given location \farg{mu} and covariance matrix \farg{S}}
-%
-\end{description}
-
-\subsection{Multivariate Normal Distribution (Precision Parameterization)}
-
-If $K \in \nats$, $\mu \in \reals^K$, and $\Omega \in \reals^{K
-  \times K}$ is symmetric and positive definite, then for $y \in
-\reals^K$,
-\[
-\distro{MultiNormalPrecision}(y|\mu,\Omega)
-= \distro{MultiNormal}(y|\mu,\Sigma^{-1})
-\]
-
-\begin{description}
-%
-\fitem{real}{multi\_normal\_prec\_log}{vector \farg{y}, vector
-  \farg{mu}, matrix \farg{P}}{The log of the multivariate normal density of vector
-  \farg{y} given location \farg{mu} and positive definite precision
-  matrix \farg{P}}
-%
-\end{description}
-
-
-\subsection{Multivariate Normal Distribution (Cholesky Parameterization)}
-
-If $K \in \nats$, $\mu \in \reals^K$, and $L \in \reals^{K \times K}$ is lower
-triangular and such that $LL^{\top}$ is positive definite, then for $y
-\in \reals^K$,
-\[
-\distro{MultiNormalCholesky}(y|\mu,L)
-=
-\distro{MultiNormal}(y|\mu,LL^{\top}).
-\]
-
-\begin{description}
-%
-\fitem{real}{multi\_normal\_cholesky\_log}{vector \farg{y}, vector
-  \farg{mu}, matrix \farg{L}}{The log of the multivariate normal density of vector
-  \farg{y} given location \farg{mu} and lower-triangular Cholesky
-  factor of the covariance matrix \farg{L}}
-%
-\end{description}
-
-
-\subsection{Multivariate Student-$t$ Distribution}
-
-If $K \in \nats$, $\nu \in \posreals$, $\mu \in \reals^K$, and $\Sigma
-\in \reals^{K \times K}$ is symmetric and positive definite, then for
-$y \in \reals^K$,
-\[
-\begin{array}{l}
-\distro{MultiStudentT}(y|\nu,\mu,\Sigma)
-\\[8pt]
-\displaystyle
-\hspace*{8pt}
-=
-\frac{1}{\pi^{K/2}}
-\
-\frac{1}{\nu^{K/2}}
-\
-\frac{\Gamma\!x\left((\nu + K)/2\right)}
-     {\Gamma(\nu/2)}
-\
-\frac{1}{\sqrt{\left| \Sigma \right|}}
-\
-\left(
-1 + \frac{1}{\nu} \, \left(y - \mu\right)^{\top} \, \Sigma^{-1} \, \left(y - \mu\right)
-\right)^{-(\nu + K)/2}
-\! .
-\end{array}
-\]
-\vspace*{4pt}
-
-\begin{description}
-%
-\fitem{real}{multi\_student\_t\_log}{vector \farg{y}, real \farg{nu},
-  vector \farg{mu}, matrix \farg{S}}{The log of the multivariate Student-$t$
-  density of vector \farg{y} given degrees of freedom \farg{nu},
-  location \farg{mu}, and scale matrix \farg{S}}
-%
-\end{description}
-
-
-
-\section{Covariance Matrix Distributions}
-
-The covariance matrix distributions have support on symmetric,
-positive-definite $K \times K$ matrices.
-
-\subsection{Wishart Distribution}
-
-If $K \in \nats$, $\nu \in (K-1,\infty)$, and $S \in \reals^{K \times K}$ is symmetric
-and positive definite, then for symmetric and positive-definite $W \in
-\reals^{K \times K}$,
-\[
-\distro{Wishart}(W|\nu,S)
-=
-\frac{1}{2^{\nu K / 2}}
-\
-\frac{1}{\Gamma_K \! \left( \frac{\nu}{2} \right)}
-\
-\left| S \right|^{-\nu/2}
-\
-\left| W \right|^{(\nu - K - 1)/2}
-\
-\exp \! \left(\frac{1}{2} \ \mbox{tr}\left( S^{-1} W \right) \right)
-\! ,
-\]
-%
-where $\mbox{tr}()$ is the matrix trace function, and $\Gamma_K()$ is
-the multivariate Gamma function,
-\[
-\Gamma_K(x) = 
-\frac{1}{\pi^{K(K-1)/4}}
-\
-\prod_{k=1}^K \Gamma \left( x + \frac{1 - k}{2} \right)
-\!.
-\]
-
-\begin{description}
-%
-\fitem{real}{wishart\_log}{matrix \farg{W}, real \farg{nu}, matrix
- \farg{S}}{The log of the Wishart density for positive-definite matrix
- \farg{W} given degrees of freedom \farg{nu} and scale matrix
- \farg{S}}
-%
-\end{description}
-
-
-\subsection{Inverse Wishart Distribution}
-
-If $K \in \nats$, $\nu \in (K-1,\infty)$, and $S \in \reals^{K \times
-  K}$ is symmetric and positive definite, then for symmetric and
-positive-definite $W \in \reals^{K \times K}$,
-\[
-\distro{InvWishart}(W|\nu,S)
-= 
-\frac{1}{2^{\nu K / 2}}
-\
-\frac{1}{\Gamma_K \! \left( \frac{\nu}{2} \right)}
-\
-\left| S \right|^{\nu/2}
-\
-\left| W \right|^{-(\nu - K - 1)/2}
-\
-\exp \! \left( 
-- \frac{1}{2}
-\
-\mbox{tr}(SW^{-1})
-\right)
-\! .
-\]
-
-\begin{description}
-%
-\fitem{real}{inv\_wishart\_log}{matrix \farg{W}, real \farg{nu}, matrix
- \farg{S}}{The log of the inverse Wishart density for positive-definite matrix
- \farg{W} given degrees of freedom \farg{nu} and scale matrix
- \farg{S}}
-%
-\end{description}
-
-\subsection{LKJ Covariance Distribution}
-
-\begin{description}
-
-\fitem{real}{lkj\_cov\_log}{matrix \farg{W}, vector \farg{mu}, vector
-\farg{sigma}, real \farg{eta}}{The log of the LKJ density for covariance matrix
-\farg{W} is the sum of log of the lognormal density of the standard deviations
-given location vector \farg{mu} and scale vector \farg{sigma} and the log of the 
-lkj\_corr density of the correlation matrix given shape \farg{eta}. 
-See the next section for details on the lkj\_corr density.}
-
-\end{description}
-
-
-
-\section{Correlation Matrix Distributions}
-
-The correlation matrix distributions have support on the (Cholesky
-factors of) correlation matrices.  A Cholesky factor $L$ for a $K
-\times K$ covariance matrix of dimensions $K$ has rows of unit length
-so that the diagonal of $L L^{\top}$ is the unit $K$-vector.
-
-\subsection{LKJ Correlation Distribution}
-
-\begin{description}
-%
-  \fitem{real}{lkj\_corr\_log}{matrix \farg{y}, real
-    \farg{eta}}{The log of the LKJ density for the correlation matrix
-    \farg{y} given nonnegative shape \farg{eta}. The LKJ density is 
-    proportional to $\det(y)^{(\eta - 1)}$. The shape parameter \farg{eta}
-    can be interpreted like the shape parameter of a symmetric beta
-    distribution. If $\eta = 1$, then the density is uniform over all
-    correlation  matrices of a given order. If $\eta > 1$, the identity
-    matrix is the modal correlation matrix, especially as $\eta$ becomes
-    large. For $0 < \eta < 1$, the density has a trough at the identity
-    matrix. See \citep{LewandowskiKurowickaJoe:2009} for definitions.}
-%
-\end{description}
-
-
-\subsection{LKJ Cholesky Distribution}
-
-\begin{description}
-%
-  \fitem{real}{lkj\_corr\_cholesky\_log}{matrix \farg{L}, real
-    \farg{eta}}{The log of the LKJ density for the lower-triangular
-    Cholesky factor \farg{L} of a correlation matrix given shape
-    \farg{eta}. The LKJ density is proportional to 
-    $\det(L L^\top)^{(\eta - 1)} = \det(L)^{(2 \eta - 2)}$. See the
-    previous subsection for details on interpreting the shape \farg{eta}.}
-%
-\end{description}
->>>>>>> a09b511a
