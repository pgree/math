#ifndef STAN__ERROR_HANDLING__MATRIX__CHECK_ROW_INDEX_HPP
#define STAN__ERROR_HANDLING__MATRIX__CHECK_ROW_INDEX_HPP

#include <sstream>
#include <stan/error_handling/out_of_range.hpp>
#include <stan/math/matrix/Eigen.hpp>
#include <stan/meta/traits.hpp>

namespace stan {
  namespace math {

    /**
     * Return <code>true</code> if the specified index is a valid row of the matrix
     *
     * This check is 1-indexed by default. This behavior can be changed
     * by setting <code>stan::error_index::value</code>.
     *
     * @tparam T Scalar type
     * @tparam R Compile time rows
     * @tparam C Compile time columns
     *
     * @param function Function name (for error messages)
     * @param name Variable name (for error messages)
     * @param y Matrix to test
     * @param i is index
     * 
     * @return <code>true</code> if the index is a valid row index in the matrix
     * @throw <code>std::out_of_range</code> if the index is out of range.
     */
    template <typename T_y, int R, int C>
    inline bool check_row_index(const char* function,
                                const char* name, 
                                const Eigen::Matrix<T_y,R,C>& y, 
                                size_t i) {
      if (i >= stan::error_index::value
          && i < static_cast<size_t>(y.rows()) + stan::error_index::value)
        return true;
      
<<<<<<< HEAD
      std::stringstream msg;
      msg << " for rows of " << name;
      out_of_range(function, 
                   y.rows(),
                   i, 
                   msg.str());
=======
      std::ostringstream msg;
      msg << ") must be greater than 0 and less than " 
          << y.rows();
      std::string msg_str(msg.str());
      dom_err(function, name, i,
              "(", msg_str.c_str());
>>>>>>> 0b7a10fd
      return false;
    }

  }
}
#endif<|MERGE_RESOLUTION|>--- conflicted
+++ resolved
@@ -36,21 +36,13 @@
           && i < static_cast<size_t>(y.rows()) + stan::error_index::value)
         return true;
       
-<<<<<<< HEAD
       std::stringstream msg;
       msg << " for rows of " << name;
+      std::string msg_str(msg.str());
       out_of_range(function, 
                    y.rows(),
                    i, 
-                   msg.str());
-=======
-      std::ostringstream msg;
-      msg << ") must be greater than 0 and less than " 
-          << y.rows();
-      std::string msg_str(msg.str());
-      dom_err(function, name, i,
-              "(", msg_str.c_str());
->>>>>>> 0b7a10fd
+                   msg_str.c_str());
       return false;
     }
 
