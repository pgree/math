--- conflicted
+++ resolved
@@ -1640,7 +1640,6 @@
         generate_indent(indent_,o_);
         o_ << '}' << EOL;
       }
-<<<<<<< HEAD
       void operator()(const raise_exception_statement& ps) const {
         generate_indent(indent_,o_);
         o_ << "std::stringstream errmsg_stream__;" << EOL;
@@ -1653,8 +1652,6 @@
         generate_indent(indent_,o_);
         o_ << "throw std::domain_error(errmsg_stream__.str());" << EOL;
       }
-=======
->>>>>>> a9d1fa8e
       void operator()(const return_statement& rs) const {
         generate_indent(indent_,o_);
         o_ << "return ";
