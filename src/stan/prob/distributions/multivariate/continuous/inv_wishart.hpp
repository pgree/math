#ifndef __STAN__PROB__DISTRIBUTIONS__MULTIVARIATE__CONTINUOUS__INV_WISHART_HPP__
#define __STAN__PROB__DISTRIBUTIONS__MULTIVARIATE__CONTINUOUS__INV_WISHART_HPP__

#include <stan/prob/constants.hpp>
#include <stan/prob/traits.hpp>
#include <stan/meta/traits.hpp>
#include <stan/agrad/rev.hpp>
#include <stan/agrad/rev/matrix.hpp>
#include <stan/prob/distributions/multivariate/continuous/wishart.hpp>
#include <stan/math/matrix/log_determinant_ldlt.hpp>
#include <stan/math/matrix/mdivide_left_ldlt.hpp>
#include <stan/math/error_handling/matrix/check_ldlt_factor.hpp>
#include <stan/math/error_handling/check_greater.hpp>
#include <stan/math/error_handling/matrix/check_size_match.hpp>

namespace stan {
  namespace prob {
    // InvWishart(Sigma|n,Omega)  [W, S symmetric, non-neg, definite; 
    //                             W.dims() = S.dims();
    //                             n > S.rows() - 1]
    /**
     * The log of the Inverse-Wishart density for the given W, degrees
     * of freedom, and scale matrix. 
     * 
     * The scale matrix, S, must be k x k, symmetric, and semi-positive 
     * definite.
     *
     * \f{eqnarray*}{
     W &\sim& \mbox{\sf{Inv-Wishart}}_{\nu} (S) \\
     \log (p (W \,|\, \nu, S) ) &=& \log \left( \left(2^{\nu k/2} \pi^{k (k-1) /4} \prod_{i=1}^k{\Gamma (\frac{\nu + 1 - i}{2})} \right)^{-1} 
     \times \left| S \right|^{\nu/2} \left| W \right|^{-(\nu + k + 1) / 2}
     \times \exp (-\frac{1}{2} \mbox{tr} (S W^{-1})) \right) \\
     &=& -\frac{\nu k}{2}\log(2) - \frac{k (k-1)}{4} \log(\pi) - \sum_{i=1}^{k}{\log (\Gamma (\frac{\nu+1-i}{2}))}
     +\frac{\nu}{2} \log(\det(S)) - \frac{\nu+k+1}{2}\log (\det(W)) - \frac{1}{2} \mbox{tr}(S W^{-1})
     \f}
     * 
     * @param W A scalar matrix
     * @param nu Degrees of freedom
     * @param S The scale matrix
     * @return The log of the Inverse-Wishart density at W given nu and S.
     * @throw std::domain_error if nu is not greater than k-1
     * @throw std::domain_error if S is not square, not symmetric, or not 
     * semi-positive definite.
     * @tparam T_y Type of scalar.
     * @tparam T_dof Type of degrees of freedom.
     * @tparam T_scale Type of scale.
     */
    template <bool propto,
              typename T_y, typename T_dof, typename T_scale>
    typename boost::math::tools::promote_args<T_y,T_dof,T_scale>::type
    inv_wishart_log(const Eigen::Matrix<T_y,Eigen::Dynamic,Eigen::Dynamic>& W,
                    const T_dof& nu,
                    const Eigen::Matrix<T_scale,Eigen::Dynamic,Eigen::Dynamic>& S) {
      static const char* function = "stan::prob::inv_wishart_log(%1%)";
      
      using stan::math::check_greater;
      using stan::math::check_size_match;
      using boost::math::tools::promote_args;

      typename Eigen::Matrix<T_scale,Eigen::Dynamic,Eigen::Dynamic>::size_type k = S.rows();
      typename promote_args<T_y,T_dof,T_scale>::type lp(0.0);
      
      check_greater(function, nu, k-1, "Degrees of freedom parameter", 
                        &lp);
      check_size_match(function, 
                       W.rows(), "Rows of random variable",
                       W.cols(), "columns of random variable",
                       &lp);
      check_size_match(function, 
                       S.rows(), "Rows of scale parameter",
                       S.cols(), "columns of scale parameter",
                       &lp);
      check_size_match(function, 
                       W.rows(), "Rows of random variable",
                       S.rows(), "columns of scale parameter",
                       &lp);

      // FIXME: domain checks
        
      using stan::math::lmgamma;
      using stan::math::log_determinant_ldlt;
      using stan::math::mdivide_left_ldlt;
      using stan::math::trace;
      using stan::math::LDLT_factor;
      using stan::math::check_ldlt_factor;
      
      LDLT_factor<T_y,Eigen::Dynamic,Eigen::Dynamic> ldlt_W(W);
      if (!check_ldlt_factor(function,ldlt_W,"LDLT_Factor of random variable",&lp)) {
        return lp;
      }
      LDLT_factor<T_scale,Eigen::Dynamic,Eigen::Dynamic> ldlt_S(S);
      if (!check_ldlt_factor(function,ldlt_S,"LDLT_Factor of scale parameter",&lp)) {
        return lp;
      }
      
      if (include_summand<propto,T_dof>::value)
        lp -= lmgamma(k, 0.5 * nu);
      if (include_summand<propto,T_dof,T_scale>::value) {
        lp += 0.5 * nu * log_determinant_ldlt(ldlt_S);
      }
      if (include_summand<propto,T_y,T_dof,T_scale>::value) {
        lp -= 0.5 * (nu + k + 1.0) * log_determinant_ldlt(ldlt_W);
      }
      if (include_summand<propto,T_y,T_scale>::value) {
//        L = crossprod(mdivide_left_tri_low(L));
//        Eigen::Matrix<T_y,Eigen::Dynamic,1> W_inv_vec = Eigen::Map<
//          const Eigen::Matrix<T_y,Eigen::Dynamic,Eigen::Dynamic> >(
//                                                                   &L(0), L.size(), 1);
//        Eigen::Matrix<T_scale,Eigen::Dynamic,1> S_vec = Eigen::Map<
//          const Eigen::Matrix<T_scale,Eigen::Dynamic,Eigen::Dynamic> >(
//                                                                       &S(0), S.size(), 1);
//        lp -= 0.5 * dot_product(S_vec, W_inv_vec); // trace(S * W^-1)
        Eigen::Matrix<typename promote_args<T_y,T_scale>::type,Eigen::Dynamic,Eigen::Dynamic> Winv_S(mdivide_left_ldlt(ldlt_W, static_cast<Eigen::Matrix<T_scale,Eigen::Dynamic,Eigen::Dynamic> >(S.template selfadjointView<Eigen::Lower>())));
        lp -= 0.5*trace(Winv_S);
      }
      if (include_summand<propto,T_dof,T_scale>::value)
        lp += nu * k * NEG_LOG_TWO_OVER_TWO;
      return lp;
    }

    template <typename T_y, typename T_dof, typename T_scale>
    inline
    typename boost::math::tools::promote_args<T_y,T_dof,T_scale>::type
    inv_wishart_log(const Eigen::Matrix<T_y,Eigen::Dynamic,Eigen::Dynamic>& W,
                    const T_dof& nu,
                    const Eigen::Matrix<T_scale,Eigen::Dynamic,Eigen::Dynamic>& S) {
      return inv_wishart_log<false>(W,nu,S);
    }

    template <class RNG>
    inline Eigen::Matrix<double, Eigen::Dynamic, Eigen::Dynamic>
    inv_wishart_rng(const double nu,
                    const Eigen::Matrix<double,Eigen::Dynamic,Eigen::Dynamic>& S,
                    RNG& rng) {

      static const char* function = "stan::prob::inv_wishart_rng(%1%)";
      
      using stan::math::check_greater;
      using stan::math::check_size_match;
      using Eigen::MatrixXd;

<<<<<<< HEAD
      typename MatrixXd::size_type k = S.rows();
      check_greater(function, nu, k-1, "Degrees of freedom parameter");
      check_size_match(function, 
                       k, "Rows of scale parameter",
                       S.cols(), "columns of scale parameter");
=======
      typename Eigen::Matrix<double,Eigen::Dynamic,Eigen::Dynamic>::size_type k = S.rows();
      
      check_greater(function, nu, k-1, "Degrees of freedom parameter", 
                    (double*)0);
      check_size_match(function, 
                       S.rows(), "Rows of scale parameter",
                       S.cols(), "columns of scale parameter", (double*)0);
>>>>>>> 14aa19d2

      MatrixXd S_inv = MatrixXd::Identity(k, k);
      S_inv = S.ldlt().solve(S_inv);

      return wishart_rng(nu, S_inv, rng).inverse();
    }
  }
}
#endif<|MERGE_RESOLUTION|>--- conflicted
+++ resolved
@@ -139,13 +139,6 @@
       using stan::math::check_size_match;
       using Eigen::MatrixXd;
 
-<<<<<<< HEAD
-      typename MatrixXd::size_type k = S.rows();
-      check_greater(function, nu, k-1, "Degrees of freedom parameter");
-      check_size_match(function, 
-                       k, "Rows of scale parameter",
-                       S.cols(), "columns of scale parameter");
-=======
       typename Eigen::Matrix<double,Eigen::Dynamic,Eigen::Dynamic>::size_type k = S.rows();
       
       check_greater(function, nu, k-1, "Degrees of freedom parameter", 
@@ -153,7 +146,6 @@
       check_size_match(function, 
                        S.rows(), "Rows of scale parameter",
                        S.cols(), "columns of scale parameter", (double*)0);
->>>>>>> 14aa19d2
 
       MatrixXd S_inv = MatrixXd::Identity(k, k);
       S_inv = S.ldlt().solve(S_inv);
