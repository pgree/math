--- conflicted
+++ resolved
@@ -130,12 +130,7 @@
   model_path.push_back("improper");
   
   std::string command = convert_model_path(model_path);
-<<<<<<< HEAD
-  command += " sample";
-  
-=======
-  command += " --samples=" + convert_model_path(model_path) + ".csv";
->>>>>>> d27d766a
+  command += " sample output sample=" + convert_model_path(model_path) + ".csv";
   std::string command_output;
   long time;
   
