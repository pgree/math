--- conflicted
+++ resolved
@@ -2,13 +2,9 @@
 #include <test/unit/agrad/util.hpp>
 #include <stan/math/matrix.hpp>
 #include <stan/agrad/rev/matrix.hpp>
-<<<<<<< HEAD
-#include <test/unit-agrad-rev/jacobian.hpp>
-=======
 
 // this didn't need to be external, so it's here now:
 
->>>>>>> 6bb778b8
 
 TEST(AgradRevMatrix, dot_product_vv) {
   AVEC a, b;
