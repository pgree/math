#ifndef STAN_MATH_GPU_CL_HPP
#define STAN_MATH_GPU_CL_HPP
#ifdef STAN_OPENCL
#include <stan/math/gpu/opencl_context.hpp>
#include <stan/math/gpu/constants.hpp>
#include <CL/cl.hpp>
#include <string>
#include <map>
#include <vector>

namespace stan {
namespace math {

class kernel_cl_base {
  friend class kernel_cl;

 private:
  const char* copy_matrix =
#include <stan/math/gpu/kernels/copy_matrix.cl>  // NOLINT
      ;                                          // NOLINT
  const char* transpose_matrix =
#include <stan/math/gpu/kernels/transpose_matrix.cl>  // NOLINT
      ;                                               // NOLINT
  const char* zeros_matrix =
#include <stan/math/gpu/kernels/zeros_matrix.cl>  // NOLINT
      ;                                           // NOLINT
  const char* identity_matrix =
#include <stan/math/gpu/kernels/identity_matrix.cl>  // NOLINT
      ;                                              // NOLINT
  const char* copy_triangular_matrix =
#include <stan/math/gpu/kernels/copy_triangular_matrix.cl>  // NOLINT
      ;                                                     // NOLINT
  const char* copy_triangular_transposed_matrix =
#include <stan/math/gpu/kernels/triangular_transpose.cl>  // NOLINT
      ;                                                   // NOLINT
  const char* copy_submatrix =
#include <stan/math/gpu/kernels/sub_block.cl>  // NOLINT
      ;                                        // NOLINT
  const char* check_nan =
#include <stan/math/gpu/kernels/check_nan.cl>  // NOLINT
      ;                                        // NOLINT
  const char* check_diagonal_zeros =
#include <stan/math/gpu/kernels/check_diagonal_zeros.cl>  // NOLINT
      ;                                                   // NOLINT
  const char* check_symmetric =
#include <stan/math/gpu/kernels/check_symmetric.cl>  // NOLINT
      ;                                              // NOLINT
  const char* subtract_symmetric =
#include <stan/math/gpu/kernels/subtract_matrix.cl>  // NOLINT
      ;                                              // NOLINT
  const char* add_symmetric =
#include <stan/math/gpu/kernels/add_matrix.cl>  // NOLINT
      ;                                         // NOLINT

 protected:
  const char* helpers =
#include <stan/math/gpu/kernels/helpers.cl>  // NOLINT
      ;                                      // NOLINT
  // Holds Default parameter values for each Kernel.
  typedef std::map<const char*, int> map_base_opts;
  const map_base_opts base_opts = {{"LOWER", gpu::Lower},
                                   {"UPPER", gpu::Upper},
                                   {"ENTIRE", gpu::Entire},
                                   {"UPPER_TO_LOWER", gpu::UpperToLower},
                                   {"LOWER_TO_UPPER", gpu::LowerToUpper}};

  /** Holds meta information about a kernel.
   * @param exists a bool to identify whether a kernel has been compiled.
   * @param group The name of the compilation group for the kernel.
   * @param opts The compile time options for the kernel.
   * @param code The source code for the kernel.
   */
  struct kernel_meta_info {
    bool exists;
    std::vector<const char*> opts;
    const char* raw_code;
  };
  /**
   * Map of a kernel name (first) and it's meta information (second).
   */
  typedef std::map<const char*, kernel_meta_info> map_table;
  const map_table kernel_table
      = {{"dummy", {false, {}, "_ void dummy(__global const int* foo) { };"}},
         {"dummy2", {false, {}, "_ void dummy2(__global const int* foo) { };"}},
         {"copy", {false, {}, copy_matrix}},
         {"transpose", {false, {}, transpose_matrix}},
         {"zeros", {false, {"LOWER", "UPPER", "ENTIRE"}, zeros_matrix}},
         {"identity", {false, {}, identity_matrix}},
         {"copy_triangular", {false, {}, copy_triangular_matrix}},
         {"copy_triangular_transposed",
          {false,
           {"LOWER_TO_UPPER", "UPPER_TO_LOWER"},
           copy_triangular_transposed_matrix}},
         {"copy_submatrix", {false, {}, copy_submatrix}},
         {"add", {false, {}, add_symmetric}},
         {"subtract", {false, {}, subtract_symmetric}},
         {"is_nan", {false, {}, check_nan}},
         {"is_zero_on_diagonal", {false, {}, check_diagonal_zeros}},
         {"is_symmetric", {false, {}, check_symmetric}}};
  typedef std::map<const char*, cl::Kernel> map;
  map kernels;  // The compiled kernels

  static kernel_cl_base& getInstance() {
    static kernel_cl_base instance_;
    return instance_;
  }
  kernel_cl_base() = default;
  kernel_cl_base(kernel_cl_base const&) = delete;
  void operator=(kernel_cl_base const&) = delete;
};

class kernel_cl {
 public:
  cl::Kernel compiled_;
  /**
   * Compiles all the kernels in the specified group. The side effect of this
   *  method places all compiled kernels for a group inside of <code> kernels
   *  </code>.
   *
   * @param kernel_name The kernel name.
   *
   * @throw std::system_error if there are compilation errors
   * when compiling the specified kernel group's source code
   * or std::domain_error if the kernel with the specified
   * name does not exist
   */
  inline void compile_group(const char* kernel_name) {
    if (this->kernel_table().count(kernel_name) == 0) {
      // throws if the kernel does not exist
      domain_error("compiling kernels", kernel_name, " kernel does not exist",
                   "");
    }
    kernel_cl_base::kernel_meta_info kernel_info
        = this->kernel_table()[kernel_name];
    std::string kernel_opts = "";
    std::string kernel_source = std::string(get_helpers());
    kernel_source += kernel_info.raw_code;
    for (auto comp_opts : kernel_info.opts) {
      if (strcmp(comp_opts, "") != 0) {
        kernel_opts += std::string(" -D") + comp_opts + "="
                       + std::to_string(this->base_options()[comp_opts]);
      }
    }
    try {
      cl::Program::Sources source(
          1,
          std::make_pair(kernel_source.c_str(), strlen(kernel_source.c_str())));
      cl::Program program_ = cl::Program(opencl_context.context(), source);
      program_.build({opencl_context.device()}, kernel_opts.c_str());

      cl_int err = CL_SUCCESS;
      // Iterate over the kernel list and get all the kernels from this group
      // and mark them as compiled.
      kernel_cl_base::getInstance().kernels[(kernel_name)]
          = cl::Kernel(program_, kernel_name, &err);
      kernel_info.exists = true;
    } catch (const cl::Error& e) {
      check_opencl_error("Kernel Compilation", e);
    }
  }
  /**
   * Returns the kernel specified in kernel_name.
   * If the kernel has not yet been compiled, the kernel group is compiled
   * first.
   *
   * @brief Passing the name of a kernel compiles all kernels in the same group
   * as the selected kernel.
   * OpenCL kernels are compiled JIT, instead of compiling each kernel
   * individually this function will compile all kernels
   * in a predefined group. Groupings are made such that kernels commonly
   * called with one another will be compiled at the same time. For example,
   * An arithmetic group of kernels compiled together could contain the kernels
   * for <code> add() </code>, <code> subtract() </code>,
   * and <code> multiply() </code>. This function will only return the kernel
   * which was called, but when a user asks for a kernel within the group those
   * kernels will already be compiled.
   *
   * @param kernel_name The kernel name.
   */
  explicit kernel_cl(const char* kernel_name) {
    // Compile the kernel group and return the kernel
    if (!this->kernel_table()[kernel_name].exists) {
      this->compile_group(kernel_name);
    }
    compiled_ = kernel_cl_base::getInstance().kernels[(kernel_name)];
  }
  /**
   * Terminating function for recursively setting arguments in an OpenCL kernel.
   *
   * @param k An OpenCL kernel.
   * @param i The <code>i</code>th argument to the kernel.
   * @note This function definition serves to end the recursive call for
   * <code>set_args()</code>
   */
  inline void recursive_args(cl::Kernel& k, int i) {}

  /**
   * Used in <code>set_args()</code> to add arguments to an OpenCL
   * kernel.
   *
   * @param kernel An OpenCL kernel.
   * @param i the position of the argument to the OpenCL kernel.
   * @param first_arg The first argument to go into the OpenCL kernel.
   * @param extra_args The remaining arguments to go into the OpenCL kernel.
   * @tparam T the type of <code>first_arg</code>.
   * @tparam Args The types of <code>extra_args</code>.
   * @note Comes from:
   * simpleopencl.blogspot.com/2013/04/calling-kernels-with-large-number-of.html
   */
  template <typename T, typename... Args>
  inline void recursive_args(cl::Kernel& kernel, int i, const T& first_arg,
                             const Args&... extra_args) {
    kernel.setArg(i, first_arg);
    this->recursive_args(kernel, i + 1, extra_args...);
  }

  /**
   * Adds arguments to an OpenCL kernel.
   *
   * @param kernel An OpenCL kernel.
   * @param args The arguments to mote to the OpenCL kernel.
   * @tparam Args The types of <code>extra_args</code>.
   * @note Comes from:
   * simpleopencl.blogspot.com/2013/04/calling-kernels-with-large-number-of.html
   */
  template <typename... Args>
  inline void set_args(cl::Kernel& kernel, const Args&... args) {
    this->recursive_args(kernel, 0, args...);
  }
  template <typename... Args>
  inline void set_args(const Args&... args) {
    this->recursive_args(this->compiled_, 0, args...);
  }
  /**
   * return information on the kernel_source
   */
  inline kernel_cl_base::map_table kernel_table() {
    return kernel_cl_base::getInstance().kernel_table;
  }

  /**
   * return all compiled kernels.
   */
  inline kernel_cl_base::map kernels() {
    return kernel_cl_base::getInstance().kernels;
  }

  /*
   * return the base kernel compiler options
   */
  inline kernel_cl_base::map_base_opts base_options() {
    return kernel_cl_base::getInstance().base_opts;
  }

<<<<<<< HEAD
	/**
	 * Returns helper macros for use in the kernels
	 *  For ease of coding, several helper macros have been placed
	 *   in stan/math/gpu/kernels/helpers.cl. This function retrieves those
	 *   macros so they can be added to the kernel string pre-compilation.
	 */
	const char* get_helpers() {
		return kernel_cl_base::getInstance().helpers;
	}
=======
  /**
   * Returns helper definitions for use in the kernels
   *  For ease of coding, several helper macros have been placed
   *   in stan/math/gpu/kernels/helpers.cl. This function retrieves those
   *   macros so they can be added to the kernel string pre-compilation.
   */
  const char* get_helpers() { return kernel_cl_base::getInstance().helpers; }
>>>>>>> f680beff
};
}  // namespace math
}  // namespace stan

#endif
#endif<|MERGE_RESOLUTION|>--- conflicted
+++ resolved
@@ -252,25 +252,13 @@
     return kernel_cl_base::getInstance().base_opts;
   }
 
-<<<<<<< HEAD
-	/**
-	 * Returns helper macros for use in the kernels
-	 *  For ease of coding, several helper macros have been placed
-	 *   in stan/math/gpu/kernels/helpers.cl. This function retrieves those
-	 *   macros so they can be added to the kernel string pre-compilation.
-	 */
-	const char* get_helpers() {
-		return kernel_cl_base::getInstance().helpers;
-	}
-=======
-  /**
-   * Returns helper definitions for use in the kernels
+  /**
+   * Returns helper macros for use in the kernels
    *  For ease of coding, several helper macros have been placed
    *   in stan/math/gpu/kernels/helpers.cl. This function retrieves those
    *   macros so they can be added to the kernel string pre-compilation.
    */
   const char* get_helpers() { return kernel_cl_base::getInstance().helpers; }
->>>>>>> f680beff
 };
 }  // namespace math
 }  // namespace stan
