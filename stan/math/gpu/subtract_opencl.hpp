#ifndef STAN_MATH_GPU_SUBTRACT_OPENCL_HPP
#define STAN_MATH_GPU_SUBTRACT_OPENCL_HPP
#ifdef STAN_OPENCL
#include <stan/math/gpu/matrix_gpu.hpp>
#include <stan/math/gpu/err/check_matching_dims.hpp>
#include <CL/cl.hpp>

<<<<<<< HEAD
=======
/** @file stan/math/gpu/basic_matrix_gpu.hpp
 *    @brief basic_matrix_gpu - basic matrix operations:
 *    copy, copy lower/upper triangular, copy triangular transposed,
 *    copy submatrix, init matrix with zeros, create an identity matrix,
 *    add, subtract, transpose
 */

>>>>>>> 6382f601
namespace stan {
namespace math {

/**
 * Matrix subtraction on the GPU
 * Subtracts the second matrix
 * from the first matrix and stores
 * the result in the third matrix (C=A-B)
 *
 * @param A first matrix
 * @param B second matrix
 *
 * @return subtraction result matrix
 *
 * @throw <code>std::invalid_argument</code> if the
 * input matrices do not have matching dimensions
 *
 */
inline matrix_gpu subtract(matrix_gpu& A, matrix_gpu& B) {
  check_matching_dims("subtract (GPU)", "A", A, "B", B);
  matrix_gpu C(A.rows(), A.cols());
  if (A.size() == 0) {
    return C;
  }
  cl::Kernel kernel = opencl_context.get_kernel("subtract");
  cl::CommandQueue cmdQueue = opencl_context.queue();

  try {
    kernel.setArg(0, C.buffer());
    kernel.setArg(1, A.buffer());
    kernel.setArg(2, B.buffer());
    kernel.setArg(3, A.rows());
    kernel.setArg(4, A.cols());
    cmdQueue.enqueueNDRangeKernel(kernel, cl::NullRange,
                                  cl::NDRange(A.rows(), A.cols()),
                                  cl::NullRange, NULL, NULL);
  } catch (cl::Error& e) {
    check_opencl_error("subtract", e);
  }
  return C;
}
}  // namespace math
}  // namespace stan

#endif
#endif<|MERGE_RESOLUTION|>--- conflicted
+++ resolved
@@ -5,16 +5,6 @@
 #include <stan/math/gpu/err/check_matching_dims.hpp>
 #include <CL/cl.hpp>
 
-<<<<<<< HEAD
-=======
-/** @file stan/math/gpu/basic_matrix_gpu.hpp
- *    @brief basic_matrix_gpu - basic matrix operations:
- *    copy, copy lower/upper triangular, copy triangular transposed,
- *    copy submatrix, init matrix with zeros, create an identity matrix,
- *    add, subtract, transpose
- */
-
->>>>>>> 6382f601
 namespace stan {
 namespace math {
 
