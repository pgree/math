#ifndef STAN_MATH_GPU_ZEROS_OPENCL_HPP
#define STAN_MATH_GPU_ZEROS_OPENCL_HPP
#ifdef STAN_OPENCL
#include <stan/math/gpu/matrix_gpu.hpp>
#include <CL/cl.hpp>

<<<<<<< HEAD
=======
/** @file stan/math/gpu/basic_matrix_gpu.hpp
 *    @brief basic_matrix_gpu - basic matrix operations:
 *    copy, copy lower/upper triangular, copy triangular transposed,
 *    copy submatrix, init matrix with zeros, create an identity matrix,
 *    add, subtract, transpose
 */

>>>>>>> 6382f601
namespace stan {
namespace math {
enum triangularity { LOWER = 0, UPPER = 1, NONE = 2 };
/**
 * Stores zeros in the matrix on the GPU.
 * It support writing the zeros to lower
 * triangular, upper triangular or the
 * whole matrix.
 *
 * @param A matrix
 * @param part optional parameter
 * that describes where to assign zeros:
 * LOWER - lower triangular
 * UPPER - upper triangular
 * if the parameter is not specified,
 * zeros are assigned to the whole matrix.
 *
 */
inline void zeros(matrix_gpu& A, triangularity part = NONE) {
  if (A.size() == 0)
    return;
  cl::Kernel kernel = opencl_context.get_kernel("zeros");
  cl::CommandQueue cmdQueue = opencl_context.queue();
  try {
    kernel.setArg(0, A.buffer());
    kernel.setArg(1, A.rows());
    kernel.setArg(2, A.cols());
    kernel.setArg(3, part);
    cmdQueue.enqueueNDRangeKernel(kernel, cl::NullRange,
                                  cl::NDRange(A.rows(), A.cols()),
                                  cl::NullRange, NULL, NULL);
  } catch (const cl::Error& e) {
    check_opencl_error("zeros", e);
  }
}
}  // namespace math
}  // namespace stan

#endif
#endif<|MERGE_RESOLUTION|>--- conflicted
+++ resolved
@@ -4,16 +4,6 @@
 #include <stan/math/gpu/matrix_gpu.hpp>
 #include <CL/cl.hpp>
 
-<<<<<<< HEAD
-=======
-/** @file stan/math/gpu/basic_matrix_gpu.hpp
- *    @brief basic_matrix_gpu - basic matrix operations:
- *    copy, copy lower/upper triangular, copy triangular transposed,
- *    copy submatrix, init matrix with zeros, create an identity matrix,
- *    add, subtract, transpose
- */
-
->>>>>>> 6382f601
 namespace stan {
 namespace math {
 enum triangularity { LOWER = 0, UPPER = 1, NONE = 2 };
