--- conflicted
+++ resolved
@@ -44,14 +44,9 @@
 /**
  * See the docs for \link kernels/check_symmetric.hpp check_symmetric() \endlink
  */
-<<<<<<< HEAD
 const kernel_cl<read_buffer, write_buffer, int, int, const double>
-    check_symmetric("is_symmetric", is_symmetric_kernel_code);
-=======
-const global_range_kernel<cl::Buffer, cl::Buffer, int, int, const double>
-    check_symmetric("is_symmetric",
-                    {indexing_helpers, is_symmetric_kernel_code});
->>>>>>> 6965ec52
+check_symmetric("is_symmetric",
+                {indexing_helpers, is_symmetric_kernel_code});
 
 }  // namespace opencl_kernels
 }  // namespace math
