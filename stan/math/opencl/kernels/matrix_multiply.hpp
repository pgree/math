#ifndef STAN_MATH_OPENCL_KERNELS_MATRIX_MULTIPLY_HPP
#define STAN_MATH_OPENCL_KERNELS_MATRIX_MULTIPLY_HPP
#ifdef STAN_OPENCL

#include <stan/math/opencl/kernel_cl.hpp>
#include <stan/math/opencl/buffer_types.hpp>

namespace stan {
namespace math {
namespace opencl_kernels {
// \cond
static const char* matrix_multiply_kernel_code = STRINGIFY(
    // \endcond
    /**
     * Matrix multiplication on the OpenCL device
     *
     * @param[in] A the left matrix in matrix multiplication
     * @param[in] B the right matrix in matrix multiplication
     * @param[out] C the output matrix
     * @param[in] M Number of rows for matrix A
     * @param[in] N Number of cols for matrix B
     * @param[in] K Number of cols for matrix A and number of rows for matrix B
     * @param[in] lower_upper_A the triangularity of A (lower, upper or none)
     * @param[in] lower_upper_B the triangularity of B (lower, upper or none)
     */
    __kernel void matrix_multiply(
        const __global double* A, const __global double* B, __global double* C,
        const int M, const int N, const int K, unsigned int lower_upper_A,
        unsigned int lower_upper_B) {
      // thread index inside the thread_block
      const int thread_block_row = get_local_id(0);
      const int thread_block_col = get_local_id(1);
      // global thread index
      const int i = THREAD_BLOCK_SIZE * get_group_id(0) + thread_block_row;
      const int j = THREAD_BLOCK_SIZE * get_group_id(1) + thread_block_col;

      // local memory
      __local double A_local[THREAD_BLOCK_SIZE][THREAD_BLOCK_SIZE];
      __local double B_local[THREAD_BLOCK_SIZE][THREAD_BLOCK_SIZE];

      double acc[WORK_PER_THREAD];
      for (int w = 0; w < WORK_PER_THREAD; w++) {
        acc[w] = 0.0;
      }

      const int num_tiles = (K + THREAD_BLOCK_SIZE - 1) / THREAD_BLOCK_SIZE;

      // This kernel is based on the well known
      // general matrix multiplication kernels that
      // use tiling for shared memory
      // In cases where a matrix is lower triangular
      // its not necessary to multiply the elements
      // over the diagonal, therefore those tiles
      // in the matrix multiply can be skipped.
      // With upper triangular matrices we dont need
      // to multiply the elements under the diagonal,
      // so those tiles can be skipped.
      // The following code determines the start and
      // end tile based on triangularity of the input matrices
      // If no matrices are triangular the starting tile
      // is 0 and the end tile is num_tiles-1 which
      // is then a general matrix multiply
      const int end_tile_A
          = lower_upper_A == LOWER ? (i / THREAD_BLOCK_SIZE) : (num_tiles - 1);
      const int end_tile_B
          = lower_upper_B == UPPER ? (j / THREAD_BLOCK_SIZE) : (num_tiles - 1);
      const int start_tile_A
          = lower_upper_A == UPPER ? (i / THREAD_BLOCK_SIZE) : 0;
      const int start_tile_B
          = lower_upper_B == LOWER ? (j / THREAD_BLOCK_SIZE) : 0;
      const int start_tile = max(start_tile_A, start_tile_B);
      const int end_tile = min(end_tile_A, end_tile_B);  // NOLINT

      for (int tile_idx = start_tile; tile_idx <= end_tile; tile_idx++) {
        const int tiled_i = THREAD_BLOCK_SIZE * tile_idx + thread_block_row;
        const int tiled_j = THREAD_BLOCK_SIZE * tile_idx + thread_block_col;
        // each thread copies WORK_PER_THREAD values to the local
        // memory
        for (int w = 0; w < WORK_PER_THREAD; w++) {
          // For the tiles on the diagonal we can ignore the values over
          // the diagonal if the matrix is lower triangular or under
          // the diagonal if the matrix is upper triangular
          const A_curr_j = tiled_j + w * THREAD_BLOCK_SIZE_COL;
          const B_curr_j = j + w * THREAD_BLOCK_SIZE_COL;
          // check if the indexes are outside the matrix
          // or under/above the diagonal with upper/lower
          // triangular matrices
          if (A_curr_j >= K || i >= M
              || (lower_upper_A == LOWER && A_curr_j > i)
              || (lower_upper_A == UPPER && A_curr_j < i)) {
            A_local[thread_block_col + w * THREAD_BLOCK_SIZE_COL]
                   [thread_block_row]
                = 0.0;
          } else {
            A_local[thread_block_col + w * THREAD_BLOCK_SIZE_COL]
                   [thread_block_row]
                = A[A_curr_j * M + i];
          }
          if (B_curr_j >= N || tiled_i >= K
              || (lower_upper_B == LOWER && B_curr_j > tiled_i)
              || (lower_upper_B == UPPER && B_curr_j < tiled_i)) {
            B_local[thread_block_col + w * THREAD_BLOCK_SIZE_COL]
                   [thread_block_row]
                = 0.0;
          } else {
            B_local[thread_block_col + w * THREAD_BLOCK_SIZE_COL]
                   [thread_block_row]
                = B[B_curr_j * K + tiled_i];
          }
        }
        barrier(CLK_LOCAL_MEM_FENCE);
        for (int block_idx = 0; block_idx < THREAD_BLOCK_SIZE; block_idx++) {
          for (int w = 0; w < WORK_PER_THREAD; w++) {
            acc[w] += A_local[block_idx][thread_block_row]
                      * B_local[thread_block_col + w * THREAD_BLOCK_SIZE_COL]
                               [block_idx];
          }
        }
        barrier(CLK_LOCAL_MEM_FENCE);
      }
      // each thread saves WORK_PER_THREAD values
      for (int w = 0; w < WORK_PER_THREAD; w++) {
        // This prevents threads from accessing elements
        // outside the allocated memory for C. The check
        // is in the loop because some threads
        // can be assigned elements in and out of
        // the allocated memory.
        if ((j + w * THREAD_BLOCK_SIZE_COL) < N && i < M) {
          C[(j + w * THREAD_BLOCK_SIZE_COL) * M + i] = acc[w];
        }
      }
    }
    // \cond
);
// \endcond

/**
 * See the docs for \link kernels/matrix_multiply.hpp matrix_multiply() \endlink
 */
<<<<<<< HEAD
const kernel_cl<read_buffer, read_buffer, write_buffer, int, int, int,
                TriangularViewCL, TriangularViewCL>
    matrix_multiply("matrix_multiply", matrix_multiply_kernel_code,
=======
const local_range_kernel<cl::Buffer, cl::Buffer, cl::Buffer, int, int, int,
                         TriangularViewCL, TriangularViewCL>
    matrix_multiply("matrix_multiply",
                    {thread_block_helpers, matrix_multiply_kernel_code},
>>>>>>> 6965ec52
                    {{"THREAD_BLOCK_SIZE", 32}, {"WORK_PER_THREAD", 8}});

// \cond
static const char* matrix_vector_multiply_kernel_code = STRINGIFY(
    // \endcond
    /**
     * Matrix-vector multiplication R=A*B on the OpenCL device
     *
     * @param[in] A matrix in matrix-vector multiplication
     * @param[in] B vector in matrix-vector multiplication
     * @param[out] R the output vector
     * @param[in] M Number of rows for matrix A
     * @param[in] N Number of cols for matrix A and number of rows for vector B
     * @param[in] lower_upper_A the triangularity of A (lower, upper or none)
     * @param[in] lower_upper_B the triangularity of B (lower, upper or none)
     */
    __kernel void matrix_vector_multiply(
        const __global double* A, const __global double* B, __global double* R,
        const int M, const int N, unsigned int lower_upper_A,
        unsigned int lower_upper_B) {
      const int gid = get_global_id(0);

      const int start = lower_upper_A == UPPER ? gid : 0;
      const int stop
          = lower_upper_B == UPPER ? 1 : (lower_upper_A == LOWER ? gid + 1 : N);

      double acc = 0;
      for (int i = start, j = M * start; i < stop; i++, j += M) {
        acc += A[j + gid] * B[i];
      }
      R[gid] = acc;
    }
    // \cond
);
// \endcond

/**
 * See the docs for \link kernels/matrix_multiply.hpp matrix_vector_multiply()
 * \endlink
 */
const kernel_cl<read_buffer, read_buffer, write_buffer, int, int,
                TriangularViewCL, TriangularViewCL>
    matrix_vector_multiply("matrix_vector_multiply",
                           matrix_vector_multiply_kernel_code);

// \cond
static const char* row_vector_matrix_multiply_kernel_code = STRINGIFY(
    // \endcond
    /**
     * Row vector-matrix multiplication R=A*B on the OpenCL device
     *
     * @param[in] A row vector in row vector-matrix multiplication
     * @param[in] B matrix in row vector-matrix multiplication
     * @param[out] R the output vector
     * @param[in] N Number of cols for row vector A and number of rows for
     * matrix B
     * @param[in] K Number of cols for matrix B
     * @param[in] lower_upper_A the triangularity of A (lower, upper or none)
     * @param[in] lower_upper_B the triangularity of B (lower, upper or none)
     */
    __kernel void row_vector_matrix_multiply(
        const __global double* A, const __global double* B, __global double* R,
        const int N, const int K, unsigned int lower_upper_A,
        unsigned int lower_upper_B) {
      const int lid = get_local_id(0);
      const int gid = get_global_id(0);
      const int wgid = get_group_id(0);

      const int start = lower_upper_B == LOWER ? wgid : 0;
      const int stop = lower_upper_A == LOWER
                           ? 1
                           : (lower_upper_B == UPPER) ? wgid + 1 : N;

      double acc = 0;
      for (int i = lid + start; i < stop; i += LOCAL_SIZE_) {
        acc += A[i] * B[i + wgid * N];
      }

      __local double res_loc[LOCAL_SIZE_];
      res_loc[lid] = acc;
      barrier(CLK_LOCAL_MEM_FENCE);
      for (int step = LOCAL_SIZE_ / REDUCTION_STEP_SIZE; step > 0;
           step /= REDUCTION_STEP_SIZE) {
        if (lid < step) {
          for (int i = 1; i < REDUCTION_STEP_SIZE; i++) {
            res_loc[lid] += res_loc[lid + step * i];
          }
        }
        barrier(CLK_LOCAL_MEM_FENCE);
      }
      if (lid == 0) {
        R[wgid] = res_loc[0];
      }
    }
    // \cond
);
// \endcond

/**
 * See the docs for \link kernels/matrix_multiply.hpp
 * row_vector_matrix_multiply() \endlink
 */
const kernel_cl<read_buffer, read_buffer, write_buffer, int, int,
                TriangularViewCL, TriangularViewCL>
    row_vector_matrix_multiply("row_vector_matrix_multiply",
                               row_vector_matrix_multiply_kernel_code,
                               {{"LOCAL_SIZE_", 64},
                                {"REDUCTION_STEP_SIZE", 4}});

}  // namespace opencl_kernels
}  // namespace math
}  // namespace stan
#endif
#endif<|MERGE_RESOLUTION|>--- conflicted
+++ resolved
@@ -137,16 +137,9 @@
 /**
  * See the docs for \link kernels/matrix_multiply.hpp matrix_multiply() \endlink
  */
-<<<<<<< HEAD
 const kernel_cl<read_buffer, read_buffer, write_buffer, int, int, int,
                 TriangularViewCL, TriangularViewCL>
-    matrix_multiply("matrix_multiply", matrix_multiply_kernel_code,
-=======
-const local_range_kernel<cl::Buffer, cl::Buffer, cl::Buffer, int, int, int,
-                         TriangularViewCL, TriangularViewCL>
-    matrix_multiply("matrix_multiply",
-                    {thread_block_helpers, matrix_multiply_kernel_code},
->>>>>>> 6965ec52
+    matrix_multiply("matrix_multiply",{thread_block_helpers, matrix_multiply_kernel_code},
                     {{"THREAD_BLOCK_SIZE", 32}, {"WORK_PER_THREAD", 8}});
 
 // \cond
