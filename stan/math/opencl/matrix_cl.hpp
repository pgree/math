--- conflicted
+++ resolved
@@ -274,22 +274,13 @@
   }
 
   /**
-<<<<<<< HEAD
    * Constructor for the matrix_cl that
    * creates a copy of the Eigen matrix on the OpenCL device.
    * Regardless of `partial_view`, whole matrix is stored.
    *
-   * @tparam T type of data in the Eigen matrix
-   * @param A the Eigen matrix
+   * @tparam T type of data in the \c Eigen \c Matrix
+   * @param A the \c Eigen \c Matrix
    * @param partial_view which part of the matrix is used
-=======
-   * Construct from Eigen Matrix
-   *
-   * @tparam R Rows of the \c Eigen \c Matrix
-   * @tparam C Columns of the \c Eigen \c Matrix
-   *
-   * @param A The \c Eigen \c Matrix to move to OpenCL device.
->>>>>>> c7d6e597
    *
    * @throw <code>std::system_error</code> if the
    * matrices do not have matching dimensions
