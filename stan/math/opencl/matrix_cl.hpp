--- conflicted
+++ resolved
@@ -261,15 +261,9 @@
        * is finished transfering
        */
       cl::Event write_event;
-<<<<<<< HEAD
       queue.enqueueWriteBuffer(
           buffer_cl_, opencl_context.in_order(), sizeof(double) * offset_size,
-          sizeof(double) * rows_, A[i].data(), nullptr, &write_event);
-=======
-      queue.enqueueWriteBuffer(buffer_cl_, CL_FALSE, sizeof(T) * offset_size,
-                               sizeof(T) * rows_, A[i].data(), nullptr,
-                               &write_event);
->>>>>>> 262e2051
+          sizeof(T) * rows_, A[i].data(), nullptr, &write_event);
       this->add_write_event(write_event);
     }
   } catch (const cl::Error& e) {
@@ -339,11 +333,7 @@
    * @throw <code>std::system_error</code> if the
    * matrices do not have matching dimensions
    */
-<<<<<<< HEAD
-  template <typename Mat, std::enable_if_t<is_eigen<Mat>::value>...>
-=======
   template <typename Mat, require_eigen_t<Mat>..., require_same_vt<Mat, T>...>
->>>>>>> 262e2051
   explicit matrix_cl(Mat&& A,
                      matrix_cl_view partial_view = matrix_cl_view::Entire)
       : rows_(A.rows()), cols_(A.cols()), view_(partial_view) {
@@ -437,13 +427,8 @@
     try {
       buffer_cl_ = cl::Buffer(ctx, CL_MEM_READ_WRITE, sizeof(T) * size());
       cl::Event transfer_event;
-<<<<<<< HEAD
       queue.enqueueWriteBuffer(buffer_cl_, opencl_context.in_order(), 0,
                                sizeof(T) * size(), A, nullptr, &transfer_event);
-=======
-      queue.enqueueWriteBuffer(buffer_cl_, CL_FALSE, 0, sizeof(T) * size(), A,
-                               nullptr, &transfer_event);
->>>>>>> 262e2051
       this->add_write_event(transfer_event);
     } catch (const cl::Error& e) {
       check_opencl_error("matrix constructor", e);
