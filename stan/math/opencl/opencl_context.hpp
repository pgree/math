--- conflicted
+++ resolved
@@ -195,15 +195,12 @@
     int cholesky_rev_block_partition = 8;
     // used in math/opencl/multiply
     int multiply_split_upper_limit = 2000000;
-<<<<<<< HEAD
     // used in math/prim/mat/fun/gp_exp_quad_cov
     double gp_exp_quad_cov_complex = 1'000'000;
     double gp_exp_quad_cov_simple = 1'250;
-=======
     // used in math/prim/mat/fun/multiply
     // and math/rev/mat/fun/multiply
     int multiply_dim_prod_worth_transfer = 2000000;
->>>>>>> 409035eb
     // used in math/prim/mat/fun/mdivide_left_tri
     // and math/rev/mat/fun/mdivide_left_tri
     int tri_inverse_size_worth_transfer = 100;
