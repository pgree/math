#ifndef STAN_MATH_PRIM_ERR_CHECK_FINITE_HPP
#define STAN_MATH_PRIM_ERR_CHECK_FINITE_HPP

#include <stan/math/prim/err/elementwise_check.hpp>

namespace stan {
namespace math {
<<<<<<< HEAD
namespace internal {
template <typename T_y>
bool is_finite(const T_y& y) {
  return is_scal_finite(y);
}

template <typename T_y, int R, int C>
bool is_finite(const Eigen::Matrix<T_y, R, C>& y) {
  bool all = true;
  for (size_t n = 0; n < y.size(); ++n) {
    all &= is_finite(y(n));
  }
  return all;
}

template <typename T_y>
bool is_finite(const std::vector<T_y>& y) {
  bool all = true;
  for (size_t n = 0; n < stan::math::size(y); ++n) {
    all &= is_finite(y[n]);
  }
  return all;
}
}  // namespace internal
=======
>>>>>>> e5f00e2e

/**
 * Check if <code>y</code> is finite.
 * This function is vectorized and will check each element of
 * <code>y</code>.
 * @tparam T_y type of y
 * @param function function name (for error messages)
 * @param name variable name (for error messages)
 * @param y variable to check
 * @throw <code>domain_error</code> if y is infinity, -infinity, or NaN
 */
template <typename T_y, require_stan_scalar_t<T_y>* = nullptr>
inline void check_finite(const char* function, const char* name, const T_y& y) {
<<<<<<< HEAD
  if (!internal::is_finite(y)) {
    throw_domain_error(function, name, y, "is ", ", but must be finite!");
  }
}

/**
 * Return <code>true</code> if all values in the std::vector are finite.
 *
 * @tparam T_y type of elements in the std::vector
 *
 * @param function name of function (for error messages)
 * @param name variable name (for error messages)
 * @param y std::vector to test
 * @return <code>true</code> if all values are finite
 **/
template <typename T_y, require_stan_scalar_t<T_y>* = nullptr>
inline void check_finite(const char* function, const char* name,
                         const std::vector<T_y>& y) {
  for (size_t n = 0; n < stan::math::size(y); n++) {
    if (!internal::is_finite(stan::get(y, n))) {
      throw_domain_error_vec(function, name, y, n, "is ",
                             ", but must be finite!");
    }
  }
}

/**
 * Return <code>true</code> is the specified matrix is finite.
 *
 * @tparam Derived Eigen derived type
 *
 * @param function name of function (for error messages)
 * @param name variable name (for error messages)
 * @param y matrix to test
 * @return <code>true</code> if the matrix is finite
 **/
template <typename EigMat, require_eigen_t<EigMat>* = nullptr>
inline void check_finite(const char* function, const char* name,
                         const EigMat& y) {
  if (!value_of(y).allFinite()) {
    for (int n = 0; n < y.size(); ++n) {
      if (!std::isfinite(value_of_rec(y(n)))) {
        throw_domain_error_vec(function, name, y, n, "is ",
                               ", but must be finite!");
      }
    }
  }
}

/**
 * Return <code>true</code> if all values in the std::vector are finite.
 *
 * @tparam T_y type of elements in the std::vector
 *
 * @param function name of function (for error messages)
 * @param name variable name (for error messages)
 * @param y std::vector to test
 * @return <code>true</code> if all values are finite
 **/
template <typename T_y, require_not_stan_scalar_t<T_y>* = nullptr>
inline void check_finite(const char* function, const char* name,
                         const std::vector<T_y>& y) {
  for (size_t n = 0; n < stan::math::size(y); n++) {
    if (!internal::is_finite(stan::get(y, n))) {
      throw_domain_error(function, name, "", "", "is not finite!");
    }
  }
}

=======
  auto is_good = [](const auto& y) { return std::isfinite(y); };
  elementwise_check(is_good, function, name, y, ", but must be finite!");
}

>>>>>>> e5f00e2e
}  // namespace math
}  // namespace stan

#endif<|MERGE_RESOLUTION|>--- conflicted
+++ resolved
@@ -5,33 +5,6 @@
 
 namespace stan {
 namespace math {
-<<<<<<< HEAD
-namespace internal {
-template <typename T_y>
-bool is_finite(const T_y& y) {
-  return is_scal_finite(y);
-}
-
-template <typename T_y, int R, int C>
-bool is_finite(const Eigen::Matrix<T_y, R, C>& y) {
-  bool all = true;
-  for (size_t n = 0; n < y.size(); ++n) {
-    all &= is_finite(y(n));
-  }
-  return all;
-}
-
-template <typename T_y>
-bool is_finite(const std::vector<T_y>& y) {
-  bool all = true;
-  for (size_t n = 0; n < stan::math::size(y); ++n) {
-    all &= is_finite(y[n]);
-  }
-  return all;
-}
-}  // namespace internal
-=======
->>>>>>> e5f00e2e
 
 /**
  * Check if <code>y</code> is finite.
@@ -43,84 +16,12 @@
  * @param y variable to check
  * @throw <code>domain_error</code> if y is infinity, -infinity, or NaN
  */
-template <typename T_y, require_stan_scalar_t<T_y>* = nullptr>
+template <typename T_y>
 inline void check_finite(const char* function, const char* name, const T_y& y) {
-<<<<<<< HEAD
-  if (!internal::is_finite(y)) {
-    throw_domain_error(function, name, y, "is ", ", but must be finite!");
-  }
-}
-
-/**
- * Return <code>true</code> if all values in the std::vector are finite.
- *
- * @tparam T_y type of elements in the std::vector
- *
- * @param function name of function (for error messages)
- * @param name variable name (for error messages)
- * @param y std::vector to test
- * @return <code>true</code> if all values are finite
- **/
-template <typename T_y, require_stan_scalar_t<T_y>* = nullptr>
-inline void check_finite(const char* function, const char* name,
-                         const std::vector<T_y>& y) {
-  for (size_t n = 0; n < stan::math::size(y); n++) {
-    if (!internal::is_finite(stan::get(y, n))) {
-      throw_domain_error_vec(function, name, y, n, "is ",
-                             ", but must be finite!");
-    }
-  }
-}
-
-/**
- * Return <code>true</code> is the specified matrix is finite.
- *
- * @tparam Derived Eigen derived type
- *
- * @param function name of function (for error messages)
- * @param name variable name (for error messages)
- * @param y matrix to test
- * @return <code>true</code> if the matrix is finite
- **/
-template <typename EigMat, require_eigen_t<EigMat>* = nullptr>
-inline void check_finite(const char* function, const char* name,
-                         const EigMat& y) {
-  if (!value_of(y).allFinite()) {
-    for (int n = 0; n < y.size(); ++n) {
-      if (!std::isfinite(value_of_rec(y(n)))) {
-        throw_domain_error_vec(function, name, y, n, "is ",
-                               ", but must be finite!");
-      }
-    }
-  }
-}
-
-/**
- * Return <code>true</code> if all values in the std::vector are finite.
- *
- * @tparam T_y type of elements in the std::vector
- *
- * @param function name of function (for error messages)
- * @param name variable name (for error messages)
- * @param y std::vector to test
- * @return <code>true</code> if all values are finite
- **/
-template <typename T_y, require_not_stan_scalar_t<T_y>* = nullptr>
-inline void check_finite(const char* function, const char* name,
-                         const std::vector<T_y>& y) {
-  for (size_t n = 0; n < stan::math::size(y); n++) {
-    if (!internal::is_finite(stan::get(y, n))) {
-      throw_domain_error(function, name, "", "", "is not finite!");
-    }
-  }
-}
-
-=======
   auto is_good = [](const auto& y) { return std::isfinite(y); };
   elementwise_check(is_good, function, name, y, ", but must be finite!");
 }
 
->>>>>>> e5f00e2e
 }  // namespace math
 }  // namespace stan
 
