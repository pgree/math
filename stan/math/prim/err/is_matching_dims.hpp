--- conflicted
+++ resolved
@@ -18,11 +18,7 @@
  * @return <code>true</code> if the dimensions of the matrices match
  */
 template <typename EigMat1, typename EigMat2,
-<<<<<<< HEAD
           require_all_matrix_t<EigMat1, EigMat2>* = nullptr>
-=======
-          require_all_eigen_t<EigMat1, EigMat2>* = nullptr>
->>>>>>> c0fe04aa
 inline bool is_matching_dims(const EigMat1& y1, const EigMat2& y2) {
   return is_size_match(y1.rows(), y2.rows())
          && is_size_match(y1.cols(), y2.cols());
@@ -41,11 +37,7 @@
  * @return <code>true</code> if the dimensions of the matrices match
  */
 template <bool check_compile, typename EigMat1, typename EigMat2,
-<<<<<<< HEAD
           require_all_matrix_t<EigMat1, EigMat2>* = nullptr>
-=======
-          require_all_eigen_t<EigMat1, EigMat2>* = nullptr>
->>>>>>> c0fe04aa
 inline bool is_matching_dims(const EigMat1& y1, const EigMat2& y2) {
   return !(check_compile
            && (EigMat1::RowsAtCompileTime != EigMat2::RowsAtCompileTime
