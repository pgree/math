--- conflicted
+++ resolved
@@ -30,7 +30,6 @@
   using std::pow;
   using std::sqrt;
   const double sig = sqrt(sig2);
-<<<<<<< HEAD
   const double pi = stan::math::pi();
 
   return_type_t<Tx> y
@@ -39,56 +38,7 @@
   y += -a * sig2 / sqrt(2 * pi * sig2)
        * (exp(-pow(t1 - x, 2) / (2 * sig2))
           - exp(-pow(t0 - x, 2) / (2 * sig2)));
-=======
 
-  double y
-      = (a * value_of(x) + b)
-        * (normal_cdf(t1, value_of(x), sig) - normal_cdf(t0, value_of(x), sig));
-  y += -a * sig2 / sqrt(2 * pi * sig2)
-       * (exp(-pow(t1 - value_of(x), 2) / (2 * sig2))
-          - exp(-pow(t0 - value_of(x), 2) / (2 * sig2)));
-  return y;
-}
-
-/**
- * Evaluate the convolution of a piecewise linear function with a
- * Gaussian kernel.
- *
- * \f$\int_{x_0}^{x_1} (a_1t + b_1) e^{\frac{-(t-x)^2}{2\sigma^2}} dt \f$
- * \f$ + ... + $\int_{x_{n-1}}^{x_{n}} (a_{n-1}t + b_{n-1}) \f$
- * \f$ e^{\frac{-(t-x)^2}{2\sigma^2}} dt \f$
- *
- * @param x point at which convolution is evaluated
- * @param xs increasing vector with endpoints of each piecewise linear function
- * @param params vector containing slopes and intercepts of peicewise linear
- * function and width of Gaussian kernel
- * @param ind_start
- * @param ind_end
- * @return The value of the derivative
- */
-template <typename Tx>
-inline double conv_gaus_line_sum(const Tx& x, std::vector<double> xs,
-                                 std::vector<double> params, int ind_start,
-                                 int ind_end) {
-  using stan::math::normal_cdf;
-  using std::exp;
-  using std::pow;
-  using std::sqrt;
-  const double pi = stan::math::pi();
-  int n = xs.size();
-  double sig2 = params[2 * n - 2];
-  double sig = std::sqrt(sig2);
-
-  double y = 0;
-  for (int i = ind_start; i < ind_end; i++) {
-    y += (params[i] * value_of(x) + params[n - 1 + i])
-         * (normal_cdf(xs[i + 1], value_of(x), sig)
-            - normal_cdf(xs[i], value_of(x), sig));
-    y += -params[i] * sig2 / sqrt(2 * pi * sig2)
-         * (exp(-pow(xs[i + 1] - value_of(x), 2) / (2 * sig2))
-            - exp(-pow(xs[i] - value_of(x), 2) / (2 * sig2)));
-  }
->>>>>>> 91199f83
   return y;
 }
 
