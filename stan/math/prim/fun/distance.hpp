#ifndef STAN_MATH_PRIM_FUN_DISTANCE_HPP
#define STAN_MATH_PRIM_FUN_DISTANCE_HPP

#include <stan/math/prim/meta.hpp>
#include <stan/math/prim/err.hpp>
#include <stan/math/prim/fun/abs.hpp>
#include <stan/math/prim/fun/Eigen.hpp>
#include <stan/math/prim/fun/squared_distance.hpp>
#include <stan/math/prim/fun/sqrt.hpp>
#include <cmath>

namespace stan {
namespace math {

/**
 * Returns the distance between two scalars.
 *
 * @param x1 First scalar.
 * @param x2 Second scalar.
 * @return Distance between two scalars
 * @throw std::domain_error If the arguments are not finite.
 */
template <typename T1, typename T2,
          require_all_stan_scalar_t<T1, T2>* = nullptr>
inline return_type_t<T1, T2> distance(const T1& x1, const T2& x2) {
  check_finite("distance", "x1", x1);
  check_finite("distance", "x2", x2);
  return abs(x1 - x2);
}

/**
 * Returns the distance between the specified vectors.
 *
<<<<<<< HEAD
 * @tparam T1 type of the first vector (must be derived from \c
 * Eigen::MatrixBase and have one compile time dimension equal to 1)
 * @tparam T2 type of the second vector (must be derived from \c
 * Eigen::MatrixBase and have one compile time dimension equal to 1)
 * @param v1 First vector.
 * @param v2 Second vector.
 * @return distance between the vectors.
=======
 * @tparam T1 type of elements in first vector
 * @tparam R1 number of rows in the first vector, can be Eigen::Dynamic
 * @tparam C1 number of columns in the first vector, can be Eigen::Dynamic
 * @tparam T2 type of elements in second vector
 * @tparam R2 number of rows in the second vector, can be Eigen::Dynamic
 * @tparam C2 number of columns in the second vector, can be Eigen::Dynamic
 * @param v1 First vector.
 * @param v2 Second vector.
 * @return Distance between vectors.
>>>>>>> 0180f28f
 * @throw std::domain_error If the vectors are not the same
 * size.
 */
template <typename T1, typename T2,
          require_all_eigen_vector_t<T1, T2>* = nullptr>
inline return_type_t<T1, T2> distance(const T1& v1, const T2& v2) {
  using std::sqrt;
  check_matching_sizes("distance", "v1", v1, "v2", v2);
  return sqrt(squared_distance(v1, v2));
}

}  // namespace math
}  // namespace stan

#endif<|MERGE_RESOLUTION|>--- conflicted
+++ resolved
@@ -31,25 +31,13 @@
 /**
  * Returns the distance between the specified vectors.
  *
-<<<<<<< HEAD
  * @tparam T1 type of the first vector (must be derived from \c
  * Eigen::MatrixBase and have one compile time dimension equal to 1)
  * @tparam T2 type of the second vector (must be derived from \c
  * Eigen::MatrixBase and have one compile time dimension equal to 1)
  * @param v1 First vector.
  * @param v2 Second vector.
- * @return distance between the vectors.
-=======
- * @tparam T1 type of elements in first vector
- * @tparam R1 number of rows in the first vector, can be Eigen::Dynamic
- * @tparam C1 number of columns in the first vector, can be Eigen::Dynamic
- * @tparam T2 type of elements in second vector
- * @tparam R2 number of rows in the second vector, can be Eigen::Dynamic
- * @tparam C2 number of columns in the second vector, can be Eigen::Dynamic
- * @param v1 First vector.
- * @param v2 Second vector.
- * @return Distance between vectors.
->>>>>>> 0180f28f
+ * @return Distance between the vectors.
  * @throw std::domain_error If the vectors are not the same
  * size.
  */
