#ifndef STAN_MATH_PRIM_FUN_GAUS_INTERP
#define STAN_MATH_PRIM_FUN_GAUS_INTERP

#include <stan/math/prim/fun/conv_gaus_line.hpp>
#include <stan/math/prim/fun/square.hpp>
#include <stan/math/prim/err.hpp>
#include <cmath>
#include <vector>
#include <algorithm>

namespace stan {
namespace math {

namespace internal {
/*
 * find the smallest difference between successive elements in a sorted vector
 */
template <typename Tx>
inline double min_diff(const std::vector<Tx>& xs) {
  double dmin = value_of(xs[1]) - value_of(xs[0]);
  int N = xs.size();
  for (int i = 1; i < N - 1; i++) {
    if (value_of(xs[i + 1]) - value_of(xs[i]) < dmin) {
      dmin = value_of(xs[i + 1]) - value_of(xs[i]);
    }
  }
  return dmin;
}

}  // namespace internal

/**
 * Given a set of reference points \f$(xs_i, ys_i)\f$, create a mollifier
 * that intersects the reference points. This function requires as input
 * a vector, params, created by the function gaus_interp_precomp. The
 * algorithm used to create the mollifier is an iterative algorithm that
 * works as follows. First a linear
 * interpolation is created through the reference points. Then, the
 * linear interpolation is convolved with a Gaussian whose width is
 * proportional the smallest distance between successive points
 * \f$xs_i\f$ and \f$xs_{i+1}\f$. Since the convolution is unlikely to
 * intersect the reference points, the y-values of the reference points
 * are shifted and the process repeats itself until the interpolation
 * intersects all reference points.
 *
 * Note: This interpolation scheme should be used when the function
 * to be interpolated is well-resolved by the reference points.
 *
 * @tparam Tx type of x
 * @param xs vector of independent variable of reference points
 * @param ys vector of dependent variable of reference points
 * @param params a vector created by gaus_interp_precomp
 * @param x the point at which to evaluate the interpolation
 * @return value of the interpolation at x
 */
template <typename Tx>
inline return_type_t<Tx> gaus_interp(const std::vector<double>& xs,
                                     const std::vector<double>& ys,
                                     const std::vector<double>& params,
                                     const Tx& x) {
  // enforce that interpolation point is between smallest and largest
  // reference point
  static char const* function = "gaus_interp";
  check_less_or_equal(function, "Interpolation point", x, xs.back());
  check_greater_or_equal(function, "Interpolation point", x, xs.front());
  check_ordered(function, "xs", xs);
  check_not_nan(function, "xs", xs);
  check_not_nan(function, "ys", ys);
  check_not_nan(function, "x", x);
  check_greater(function, "xs", xs.size(), 1);

  // number of standard deviations to extend endpoints for convolution
  const double NSTDS = 10;
  int N = xs.size();

  // params is vector of the form (as, bs, sig2)

  // create copy of xs so that endpoints can be extended
  std::vector<double> xs2 = xs;

  // extend out first and last lines for convolution
  double sig = std::sqrt(params[2 * N - 2]);
  xs2[0] = xs[0] - NSTDS * sig;
  xs2[N - 1] = xs[N - 1] + NSTDS * sig;

  // no need to convolve far from center of gaussian, so
  // get lower and upper indexes for integration bounds
  auto lb = std::lower_bound(xs.begin(), xs.end(), x - NSTDS * sig);
  int ind_start = std::distance(xs.begin(), lb) - 1;
  ind_start = std::max(0, ind_start);

  auto ub = std::upper_bound(xs.begin(), xs.end(), x + NSTDS * sig);
  int ind_end = std::distance(xs.begin(), ub);
  ind_end = std::min(N - 1, ind_end);

  // sum convolutions over intervals
  return_type_t<Tx> y = 0;
  for (int i = ind_start; i < ind_end; i++) {
<<<<<<< HEAD
    y += conv_gaus_line(xs2[i], xs2[i + 1], params[i], params[(N-1) + i], x,
                        params[2*N-2]);
=======
<<<<<<< HEAD
    y += conv_gaus_line(xs2[i], xs2[i + 1], params[i], params[(N - 1) + i], x,
                        params[2 * N - 2]);
=======
    y += conv_gaus_line(xs2[i], xs2[i + 1], params[i], params[(n - 1) + i], x,
                        params[2 * n - 2]);
>>>>>>> 57c7b0da1d7bcdd4fe387d2f5d71a68994750fec
>>>>>>> 62ea0833
  }
  return y;
}

/**
 * This function was written to be used with gaus_interp. This function
 * computes the shifted y-values of the reference points of an interpolation
 * in such a way that when that piecewise linear function is convolved
 * with a Gaussian kernel, the resulting function coincides with the
 * points \f$(xs_i, ys_i)\f$ inputted into this function. The output of this
 * function depends heavily on the choice of width of the Gaussian
 * kernel, which at the time of writing, is set to one tenth the
 * minimum distance between successive elements of the vector xs.
 * A tolerance for the maximum distance between the interpolation and
 * all reference points is also set manually and is not an input.
 *
 * @param xs vector of independent variable of reference points
 * @param ys vector of dependent variable of reference points
 * @return vector containing slopes, intercepts, and width of kernel
 */
inline std::vector<double> gaus_interp_precomp(const std::vector<double>& xs,
                                               const std::vector<double>& ys) {
  static char const* function = "gaus_interp_precomp";
  check_not_nan(function, "xs", xs);
  check_not_nan(function, "ys", ys);
  check_ordered(function, "xs", xs);
  check_greater(function, "xs", xs.size(), 1);

  using internal::min_diff;
  static const double max_diff = 1e-8;
  // set Gaussian kernel to sig2_scale times smallest difference between
  // successive points
  static const double sig2_scale = 0.1;
  int N = xs.size();

  // create the vector to be returned that consists of as, bs, sig2
  std::vector<double> params(2 * N - 1, 0.0);
  params[2 * N - 2] = square(min_diff(xs) * sig2_scale);

  // copy ys into a new vector that will be changed
  std::vector<double> y2s = ys;

  // interatively find interpolation that coincides with ys at xs
  int max_iters = 100;
  double dd;
  for (int j = 0; j < max_iters; j++) {
    // find slope and intercept of line between each point
    for (size_t i = 0; i < N - 1; i++) {
      params[i] = (y2s[i + 1] - y2s[i]) / (xs[i + 1] - xs[i]);
      params[(N - 1) + i] = -xs[i] * params[i] + y2s[i];
    }

    double dmax = 0;
    for (size_t i = 0; i < N; i++) {
      dd = ys[i] - gaus_interp(xs, y2s, params, xs[i]);
      y2s[i] += dd;
      dmax = std::max(std::abs(dd), dmax);
    }
    if (dmax < max_diff) {
      break;
    }
  }
  return params;
}

/**
 * This function combines gaus_interp_precomp and gaus_interp.
 * It takes as input two vectors of reference points (xs and ys)
 * in addition to a vector, xs_new, of points at which this
 * function will evaluate the interpolation at those reference
 * points.
 *
 * @tparam Tx type of xs_new
 * @param xs vector of independent variable of reference points
 * @param ys vector of dependent variable of reference points
 * @param xs_new vector of point at which to evaluate interpolation
 * @return vector of interpolation values
 */
template <typename Tx>
inline std::vector<Tx> gaus_interp(const std::vector<double>& xs,
                                   const std::vector<double>& ys,
                                   const std::vector<Tx>& xs_new) {
  int n_interp = xs_new.size();
  std::vector<Tx> ys_new(n_interp);

  // create interpolation
  std::vector<double> params = gaus_interp_precomp(xs, ys);
  for (int i = 0; i < n_interp; i++) {
    ys_new[i] = gaus_interp(xs, ys, params, xs_new[i]);
  }
  return ys_new;
}

}  // namespace math
}  // namespace stan

#endif<|MERGE_RESOLUTION|>--- conflicted
+++ resolved
@@ -96,18 +96,8 @@
   // sum convolutions over intervals
   return_type_t<Tx> y = 0;
   for (int i = ind_start; i < ind_end; i++) {
-<<<<<<< HEAD
-    y += conv_gaus_line(xs2[i], xs2[i + 1], params[i], params[(N-1) + i], x,
-                        params[2*N-2]);
-=======
-<<<<<<< HEAD
     y += conv_gaus_line(xs2[i], xs2[i + 1], params[i], params[(N - 1) + i], x,
                         params[2 * N - 2]);
-=======
-    y += conv_gaus_line(xs2[i], xs2[i + 1], params[i], params[(n - 1) + i], x,
-                        params[2 * n - 2]);
->>>>>>> 57c7b0da1d7bcdd4fe387d2f5d71a68994750fec
->>>>>>> 62ea0833
   }
   return y;
 }
