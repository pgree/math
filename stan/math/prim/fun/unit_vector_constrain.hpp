--- conflicted
+++ resolved
@@ -22,24 +22,14 @@
  * @param y vector of K unrestricted variables
  * @return Unit length vector of dimension K
  */
-<<<<<<< HEAD
 template <typename T, require_eigen_t<T>* = nullptr,
-          require_not_vt_var<T>* = nullptr>
+          require_not_vt_autodiff<T>* = nullptr>
 inline plain_type_t<T> unit_vector_constrain(const T& y) {
   using std::sqrt;
   check_vector("unit_vector_constrain", "y", y);
   check_nonzero_size("unit_vector_constrain", "y", y);
-  scalar_type_t<T> SN = dot_self(y);
-=======
-template <typename EigMat, require_eigen_t<EigMat>* = nullptr,
-          require_not_vt_fvar<EigMat>* = nullptr>
-inline auto unit_vector_constrain(const EigMat& y) {
-  using std::sqrt;
   const auto& y_ref = to_ref(y);
-  check_vector("unit_vector_constrain", "y", y_ref);
-  check_nonzero_size("unit_vector_constrain", "y", y_ref);
-  value_type_t<EigMat> SN = dot_self(y_ref);
->>>>>>> 304b8172
+  value_type_t<T> SN = dot_self(y_ref);
   check_positive_finite("unit_vector_constrain", "norm", SN);
   return (y_ref / sqrt(SN)).eval();
 }
@@ -55,24 +45,14 @@
  * @return Unit length vector of dimension K
  * @param lp Log probability reference to increment.
  */
-<<<<<<< HEAD
 template <typename T1, typename T2, require_eigen_t<T1>* = nullptr,
-          require_all_not_vt_var<T1, T2>* = nullptr>
+          require_all_not_vt_autodiff<T1, T2>* = nullptr>
 inline plain_type_t<T1> unit_vector_constrain(const T1& y, T2& lp) {
   using std::sqrt;
-  check_vector("unit_vector_constrain", "y", y);
-  check_nonzero_size("unit_vector_constrain", "y", y);
-  scalar_type_t<T1> SN = dot_self(y);
-=======
-template <typename EigMat, typename LP, require_eigen_t<EigMat>* = nullptr,
-          require_not_vt_fvar<EigMat>* = nullptr>
-inline auto unit_vector_constrain(const EigMat& y, LP& lp) {
   const auto& y_ref = to_ref(y);
-  using std::sqrt;
   check_vector("unit_vector_constrain", "y", y_ref);
   check_nonzero_size("unit_vector_constrain", "y", y_ref);
-  value_type_t<EigMat> SN = dot_self(y_ref);
->>>>>>> 304b8172
+  value_type_t<T1> SN = dot_self(y_ref);
   check_positive_finite("unit_vector_constrain", "norm", SN);
   lp -= 0.5 * SN;
   return (y_ref / sqrt(SN)).eval();
