--- conflicted
+++ resolved
@@ -9,37 +9,8 @@
 
 namespace stan {
 namespace math {
-
 /**
  * Takes Stan data type vector[n] x[D] and divides each
-<<<<<<< HEAD
-=======
- * dimension by the specified scalar.
- *
- *
- * @tparam T_x type of elements contained in vector x, a scalar-type
- * @tparam T_s type of element of scalar, usually double or var
- * @tparam R   number of rows in the submatrix of x
- * @tparam C   number of columns in the submatrix of x
- *
- * @param x std::vector of elements
- * @param scalar a scalar
- *
- */
-template <typename T_x, typename T_s, int R, int C>
-inline typename std::vector<Eigen::Matrix<T_x, R, C>> divide_columns(
-    const std::vector<Eigen::Matrix<T_x, R, C>> &x, const T_s &scalar) {
-  size_t N = x.size();
-  std::vector<Eigen::Matrix<T_x, R, C>> out(N);
-  for (size_t n = 0; n < N; ++n) {
-    out[n] = divide(x[n], scalar);
-  }
-  return out;
-}
-
-/**
- * Takes Stan data type vector[n] x[D] and divides each
->>>>>>> 88efab8e
  * dimension sequentially by each element of the vector
  *
  * @tparam T_x type of elements contained in vector x, scalar-type
@@ -53,17 +24,11 @@
  *
  */
 template <typename T_x, typename T_v, int R, int C>
-<<<<<<< HEAD
 inline typename std::vector<Eigen::Matrix<typename return_type<T_x, T_v,
                                                                double>::type,
                                           R, C>>
 divide_columns(const std::vector<Eigen::Matrix<T_x, R, C>> &x,
                const std::vector<T_v> &vec) {
-=======
-inline typename std::vector<Eigen::Matrix<T_x, R, C>> divide_columns(
-    const std::vector<Eigen::Matrix<T_x, R, C>> &x,
-    const std::vector<T_v> &vec) {
->>>>>>> 88efab8e
   size_t N = x.size();
   size_t D = x[0].size();
   check_size_match("divide_columns", "x dimension", D, "vector", vec.size());
