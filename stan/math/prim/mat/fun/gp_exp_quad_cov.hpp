#ifndef STAN_MATH_PRIM_MAT_FUN_GP_EXP_QUAD_COV_HPP
#define STAN_MATH_PRIM_MAT_FUN_GP_EXP_QUAD_COV_HPP

#include <stan/math/prim/meta.hpp>
#include <stan/math/prim/mat/fun/Eigen.hpp>
#include <stan/math/prim/mat/fun/divide_columns.hpp>
#include <stan/math/prim/mat/fun/squared_distance.hpp>
#include <stan/math/prim/scal/err/check_not_nan.hpp>
#include <stan/math/prim/scal/err/check_positive.hpp>
#include <stan/math/prim/scal/err/check_positive_finite.hpp>
#include <stan/math/prim/scal/err/check_size_match.hpp>
#include <stan/math/prim/scal/fun/exp.hpp>
#include <stan/math/prim/scal/fun/square.hpp>
#ifdef STAN_OPENCL
#include <stan/math/opencl/err/check_nan.hpp>
#include <stan/math/opencl/gp_exp_quad_cov.hpp>
#include <stan/math/opencl/divide_columns.hpp>
#endif

#include <cmath>
#include <type_traits>
#include <vector>

namespace stan {
namespace math {

namespace internal {

/**
 * Returns a squared exponential kernel.
 *
 * @tparam T_x type for each scalar
 * @tparam T_sigma type of parameter sigma
 * @tparam T_l type of parameter length scale
 *
 * @param x std::vector of scalars that can be used in square distance.
 *    This function assumes each element of x is the same size.
 * @param sigma_sq square root of the marginal standard deviation or magnitude
 * @param neg_half_inv_l_sq The half negative inverse of the length scale
 * @return squared distance
 */
template <typename T_x, typename T_sigma, typename T_l>
inline typename Eigen::Matrix<return_type_t<T_x, T_sigma, T_l>, Eigen::Dynamic,
                              Eigen::Dynamic>
gp_exp_quad_cov(const std::vector<T_x> &x, const T_sigma &sigma_sq,
                const T_l &neg_half_inv_l_sq) {
  using std::exp;
  const size_t x_size = x.size();
  Eigen::Matrix<return_type_t<T_x, T_sigma, T_l>, Eigen::Dynamic,
                Eigen::Dynamic>
      cov(x_size, x_size);
  cov.diagonal().array() = sigma_sq;
  for (size_t j = 0; j < x_size; ++j) {
    for (size_t i = j + 1; i < x_size; ++i) {
      cov(i, j)
          = sigma_sq * exp(squared_distance(x[i], x[j]) * neg_half_inv_l_sq);
    }
  }
  cov.template triangularView<Eigen::Upper>() = cov.transpose();
  return cov;
}

/**
 * Returns a squared exponential kernel.
 *
 * @tparam T_x type for each scalar
 * @tparam T_sigma type of parameter sigma
 *
 * @param x std::vector of Eigen vectors of scalars.
 * @param sigma_sq square root of the marginal standard deviation or magnitude
 * @return squared distance
 *   x is nan or infinite
 */
template <typename T_x, typename T_sigma>
inline typename Eigen::Matrix<return_type_t<T_x, T_sigma>, Eigen::Dynamic,
                              Eigen::Dynamic>
gp_exp_quad_cov(const std::vector<Eigen::Matrix<T_x, -1, 1>> &x,
                const T_sigma &sigma_sq) {
  using std::exp;
  const auto x_size = x.size();
  Eigen::Matrix<return_type_t<T_x, T_sigma>, Eigen::Dynamic, Eigen::Dynamic>
      cov(x_size, x_size);
  cov.diagonal().array() = sigma_sq;
  for (size_t j = 0; j < x_size; ++j) {
    for (size_t i = j + 1; i < x_size; ++i) {
      cov(i, j) = sigma_sq * exp(-0.5 * (x[i] - x[j]).squaredNorm());
    }
  }
  cov.template triangularView<Eigen::Upper>() = cov.transpose();
  return cov;
}

/**
 * Returns a squared exponential kernel.
 *
 * This function is for the cross covariance matrix
 * needed to compute posterior predictive density.
 *
 * @tparam T_x1 type of first std::vector of scalars
 * @tparam T_x2 type of second std::vector of scalars
 *    This function assumes each element of x1 and x2 are the same size.
 * @tparam T_sigma type of sigma
 * @tparam T_l type of of length scale
 *
 * @param x1 std::vector of elements that can be used in square distance
 * @param x2 std::vector of elements that can be used in square distance
 * @param sigma_sq square root of the marginal standard deviation or magnitude
 * @param neg_half_inv_l_sq The half negative inverse of the length scale
 * @return squared distance
 */
template <typename T_x1, typename T_x2, typename T_sigma, typename T_l>
inline typename Eigen::Matrix<return_type_t<T_x1, T_x2, T_sigma, T_l>,
                              Eigen::Dynamic, Eigen::Dynamic>
gp_exp_quad_cov(const std::vector<T_x1> &x1, const std::vector<T_x2> &x2,
                const T_sigma &sigma_sq, const T_l &neg_half_inv_l_sq) {
  using std::exp;
  Eigen::Matrix<return_type_t<T_x1, T_x2, T_sigma, T_l>, Eigen::Dynamic,
                Eigen::Dynamic>
      cov(x1.size(), x2.size());
  for (size_t i = 0; i < x1.size(); ++i) {
    for (size_t j = 0; j < x2.size(); ++j) {
      cov(i, j)
          = sigma_sq * exp(squared_distance(x1[i], x2[j]) * neg_half_inv_l_sq);
    }
  }
  return cov;
}

/**
 * Returns a squared exponential kernel.
 *
 * This function is for the cross covariance
 * matrix needed to compute the posterior predictive density.
 *
 * @tparam T_x1 type of first std::vector of elements
 * @tparam T_x2 type of second std::vector of elements
 * @tparam T_s type of sigma
 *
 * @param x1 std::vector of Eigen vectors of scalars.
 * @param x2 std::vector of Eigen vectors of scalars.
 * @param sigma_sq square root of the marginal standard deviation or magnitude
 * @return squared distance
 */
template <typename T_x1, typename T_x2, typename T_s>
inline typename Eigen::Matrix<return_type_t<T_x1, T_x2, T_s>, Eigen::Dynamic,
                              Eigen::Dynamic>
gp_exp_quad_cov(const std::vector<Eigen::Matrix<T_x1, -1, 1>> &x1,
                const std::vector<Eigen::Matrix<T_x2, -1, 1>> &x2,
                const T_s &sigma_sq) {
  using std::exp;
  Eigen::Matrix<return_type_t<T_x1, T_x2, T_s>, Eigen::Dynamic, Eigen::Dynamic>
      cov(x1.size(), x2.size());
  for (size_t i = 0; i < x1.size(); ++i) {
    for (size_t j = 0; j < x2.size(); ++j) {
      cov(i, j) = sigma_sq * exp(-0.5 * (x1[i] - x2[j]).squaredNorm());
    }
  }
  return cov;
}
}  // namespace internal

/**
 * Returns a squared exponential kernel.
 *
 * @tparam T_x type for each scalar
 * @tparam T_sigma type of parameter sigma
 * @tparam T_l type of parameter length scale
 *
 * @param x std::vector of scalars that can be used in square distance.
 *    This function assumes each element of x is the same size.
 * @param sigma marginal standard deviation or magnitude
 * @param length_scale length scale
 * @return squared distance
 * @throw std::domain_error if sigma <= 0, l <= 0, or
 *   x is nan or infinite
 */
template <typename T_x, typename T_sigma, typename T_l>
inline typename Eigen::Matrix<return_type_t<T_x, T_sigma, T_l>, Eigen::Dynamic,
                              Eigen::Dynamic>
gp_exp_quad_cov(const std::vector<T_x> &x, const T_sigma &sigma,
                const T_l &length_scale) {
<<<<<<< HEAD
  using std::exp;
  check_positive("gp_exp_quad_cov", "magnitude", sigma);
  check_positive("gp_exp_quad_cov", "length scale", length_scale);

  size_t x_size = x.size();
=======
  check_positive("gp_exp_quad_cov", "magnitude", sigma);
  check_positive("gp_exp_quad_cov", "length scale", length_scale);

  const size_t x_size = x.size();
>>>>>>> 8dab66ed
  Eigen::Matrix<return_type_t<T_x, T_sigma, T_l>, Eigen::Dynamic,
                Eigen::Dynamic>
      cov(x_size, x_size);

  if (x_size == 0)
    return cov;

  for (size_t n = 0; n < x_size; ++n)
    check_not_nan("gp_exp_quad_cov", "x", x[n]);

  cov = internal::gp_exp_quad_cov(x, square(sigma),
                                  -0.5 / square(length_scale));
  return cov;
}

/**
 * Returns a squared exponential kernel.
 *
 * @tparam T_x type for each scalar
 * @tparam T_sigma type of parameter sigma
 * @tparam T_l type of each length scale parameter
 *
 * @param x std::vector of Eigen vectors of scalars.
 * @param sigma marginal standard deviation or magnitude
 * @param length_scale std::vector length scale
 * @return squared distance
 * @throw std::domain_error if sigma <= 0, l <= 0, or
 *   x is nan or infinite
 */
template <typename T_x, typename T_sigma, typename T_l>
inline typename Eigen::Matrix<return_type_t<T_x, T_sigma, T_l>, Eigen::Dynamic,
                              Eigen::Dynamic>
<<<<<<< HEAD
gp_exp_quad_cov(const std::vector<Eigen::Matrix<T_x, Eigen::Dynamic, 1>> &x,
                const T_sigma &sigma, const std::vector<T_l> &length_scale) {
  using std::exp;

=======
gp_exp_quad_cov(const std::vector<Eigen::Matrix<T_x, -1, 1>> &x,
                const T_sigma &sigma, const std::vector<T_l> &length_scale) {
>>>>>>> 8dab66ed
  check_positive_finite("gp_exp_quad_cov", "magnitude", sigma);
  check_positive_finite("gp_exp_quad_cov", "length scale", length_scale);

  size_t x_size = x.size();
  Eigen::Matrix<return_type_t<T_x, T_sigma, T_l>, Eigen::Dynamic,
                Eigen::Dynamic>
      cov(x_size, x_size);
  if (x_size == 0)
    return cov;

  check_size_match("gp_exp_quad_cov", "x dimension", x[0].size(),
<<<<<<< HEAD
                   "number of length scales", l_size);

  T_sigma sigma_sq = square(sigma);
  std::vector<Eigen::Matrix<return_type_t<T_x, T_l>, Eigen::Dynamic, 1>> x_new
      = divide_columns(x, length_scale);

  for (size_t j = 0; j < x_size; ++j) {
    cov(j, j) = sigma_sq;
    for (size_t i = j + 1; i < x_size; ++i) {
      cov(i, j) = sigma_sq * exp(-0.5 * squared_distance(x_new[i], x_new[j]));
      cov(j, i) = cov(i, j);
    }
  }
=======
                   "number of length scales", length_scale.size());
  cov = internal::gp_exp_quad_cov(divide_columns(x, length_scale),
                                  square(sigma));
>>>>>>> 8dab66ed
  return cov;
}

/**
 * Returns a squared exponential kernel.
 *
 * This function is for the cross covariance matrix
 * needed to compute posterior predictive density.
 *
 * @tparam T_x1 type of first std::vector of scalars
 * @tparam T_x2 type of second std::vector of scalars
 *    This function assumes each element of x1 and x2 are the same size.
 * @tparam T_sigma type of sigma
 * @tparam T_l type of of length scale
 *
 * @param x1 std::vector of elements that can be used in square distance
 * @param x2 std::vector of elements that can be used in square distance
 * @param sigma standard deviation
 * @param length_scale length scale
 * @return squared distance
 * @throw std::domain_error if sigma <= 0, l <= 0, or
 *   x is nan or infinite
 */
template <typename T_x1, typename T_x2, typename T_sigma, typename T_l>
inline typename Eigen::Matrix<return_type_t<T_x1, T_x2, T_sigma, T_l>,
                              Eigen::Dynamic, Eigen::Dynamic>
gp_exp_quad_cov(const std::vector<T_x1> &x1, const std::vector<T_x2> &x2,
                const T_sigma &sigma, const T_l &length_scale) {
  const char *function_name = "gp_exp_quad_cov";
  check_positive(function_name, "magnitude", sigma);
  check_positive(function_name, "length scale", length_scale);

<<<<<<< HEAD
  size_t x1_size = x1.size();
  size_t x2_size = x2.size();
=======
  const size_t x1_size = x1.size();
  const size_t x2_size = x2.size();
>>>>>>> 8dab66ed
  Eigen::Matrix<return_type_t<T_x1, T_x2, T_sigma, T_l>, Eigen::Dynamic,
                Eigen::Dynamic>
      cov(x1_size, x2_size);
  if (x1_size == 0 || x2_size == 0)
    return cov;

  for (size_t i = 0; i < x1_size; ++i)
    check_not_nan(function_name, "x1", x1[i]);
  for (size_t i = 0; i < x2_size; ++i)
    check_not_nan(function_name, "x2", x2[i]);

  cov = internal::gp_exp_quad_cov(x1, x2, square(sigma),
                                  -0.5 / square(length_scale));
  return cov;
}

/**
 * Returns a squared exponential kernel.
 *
 * This function is for the cross covariance
 * matrix needed to compute the posterior predictive density.
 *
 * @tparam T_x1 type of first std::vector of elements
 * @tparam T_x2 type of second std::vector of elements
 * @tparam T_s type of sigma
 * @tparam T_l type of length scale
 *
 * @param x1 std::vector of Eigen vectors of scalars.
 * @param x2 std::vector of Eigen vectors of scalars.
 * @param sigma standard deviation
 * @param length_scale std::vector of length scale
 * @return squared distance
 * @throw std::domain_error if sigma <= 0, l <= 0, or
 *   x is nan or infinite
 */
template <typename T_x1, typename T_x2, typename T_s, typename T_l>
inline typename Eigen::Matrix<return_type_t<T_x1, T_x2, T_s, T_l>,
                              Eigen::Dynamic, Eigen::Dynamic>
<<<<<<< HEAD
gp_exp_quad_cov(const std::vector<Eigen::Matrix<T_x1, Eigen::Dynamic, 1>> &x1,
                const std::vector<Eigen::Matrix<T_x2, Eigen::Dynamic, 1>> &x2,
=======
gp_exp_quad_cov(const std::vector<Eigen::Matrix<T_x1, -1, 1>> &x1,
                const std::vector<Eigen::Matrix<T_x2, -1, 1>> &x2,
>>>>>>> 8dab66ed
                const T_s &sigma, const std::vector<T_l> &length_scale) {
  size_t x1_size = x1.size();
  size_t x2_size = x2.size();
  size_t l_size = length_scale.size();

  Eigen::Matrix<return_type_t<T_x1, T_x2, T_s, T_l>, Eigen::Dynamic,
                Eigen::Dynamic>
      cov(x1_size, x2_size);

  if (x1_size == 0 || x2_size == 0)
    return cov;

  const char *function_name = "gp_exp_quad_cov";
  for (size_t i = 0; i < x1_size; ++i)
    check_not_nan(function_name, "x1", x1[i]);
  for (size_t i = 0; i < x2_size; ++i)
    check_not_nan(function_name, "x2", x2[i]);
  check_positive_finite(function_name, "magnitude", sigma);
  check_positive_finite(function_name, "length scale", length_scale);
  check_size_match(function_name, "x dimension", x1[0].size(),
                   "number of length scales", l_size);
  check_size_match(function_name, "x dimension", x2[0].size(),
                   "number of length scales", l_size);
  cov = internal::gp_exp_quad_cov(divide_columns(x1, length_scale),
                                  divide_columns(x2, length_scale),
                                  square(sigma));
  return cov;
}

#ifdef STAN_OPENCL
/**
 * Returns a squared exponential kernel.
 *
 * @param x std::vector of scalars that can be used in square distance.
 * @param sigma marginal standard deviation or magnitude
 * @param length_scale length scale
 * @return squared distance
 * @throw std::domain_error if sigma <= 0, l <= 0, or
 *   x is nan or infinite
 */
template <>
inline Eigen::MatrixXd gp_exp_quad_cov(const std::vector<double> &x,
                                       const double &sigma,
                                       const double &length_scale) {
  const char *function_name = "gp_exp_quad_cov";
  check_positive(function_name, "magnitude", sigma);
  check_positive(function_name, "length scale", length_scale);

<<<<<<< HEAD
  std::vector<Eigen::Matrix<return_type_t<T_x1, T_l, T_s>, Eigen::Dynamic, 1>>
      x1_new = divide_columns(x1, length_scale);
  std::vector<Eigen::Matrix<return_type_t<T_x2, T_l, T_s>, Eigen::Dynamic, 1>>
      x2_new = divide_columns(x2, length_scale);
=======
  const auto x_size = x.size();
  Eigen::MatrixXd cov(x_size, x_size);
  if (x_size == 0)
    return cov;
  const auto total_size = x_size + cov.size();
  if (total_size < opencl_context.tuning_opts().gp_exp_quad_cov_simple) {
    for (size_t n = 0; n < x_size; ++n)
      check_not_nan("gp_exp_quad_cov", "x", x[n]);
>>>>>>> 8dab66ed

    cov = internal::gp_exp_quad_cov(x, square(sigma),
                                    -0.5 / square(length_scale));
    return cov;
  }

  matrix_cl<double> x_cl(x, 1, x.size());
  check_nan(function_name, "x", x_cl);
  matrix_cl<double> cov_cl = gp_exp_quad_cov(x_cl, sigma, length_scale);
  cov = from_matrix_cl(cov_cl);

  return cov;
}

/**
 * Returns a squared exponential kernel.
 *
 * @param x std::vector of scalars that can be used in square distance.
 *    This function assumes each element of x is the same size.
 * @param sigma marginal standard deviation or magnitude
 * @param length_scale length scale
 * @return squared distance
 * @throw std::domain_error if sigma <= 0, l <= 0, or
 *   x is nan or infinite
 */
template <>
inline Eigen::MatrixXd gp_exp_quad_cov(const std::vector<Eigen::VectorXd> &x,
                                       const double &sigma,
                                       const double &length_scale) {
  const char *function_name = "gp_exp_quad_cov";
  check_positive(function_name, "magnitude", sigma);
  check_positive(function_name, "length scale", length_scale);

  const size_t x_size = x.size();
  Eigen::MatrixXd cov(x_size, x_size);

  if (x_size == 0)
    return cov;

  const size_t inner_x1_size = x[0].size();
  const auto total_size = x_size * inner_x1_size + cov.size();
  if (total_size < opencl_context.tuning_opts().gp_exp_quad_cov_complex) {
    for (size_t i = 0; i < x_size; ++i)
      check_not_nan("gp_exp_quad_cov", "x", x[i]);
    cov = internal::gp_exp_quad_cov(x, square(sigma),
                                    -0.5 / square(length_scale));
    return cov;
  }

  matrix_cl<double> x_cl(x);
  check_nan(function_name, "x", x_cl);
  matrix_cl<double> cov_cl = gp_exp_quad_cov(x_cl, sigma, length_scale);
  cov = from_matrix_cl(cov_cl);

  return cov;
}

/**
 * Returns a squared exponential kernel.
 *
 * @param x std::vector of Eigen vectors of scalars.
 * @param sigma marginal standard deviation or magnitude
 * @param length_scale std::vector length scale
 * @return squared distance
 * @throw std::domain_error if sigma <= 0, l <= 0, or
 *   x is nan or infinite
 */
template <>
inline Eigen::MatrixXd gp_exp_quad_cov(
    const std::vector<Eigen::VectorXd> &x, const double &sigma,
    const std::vector<double> &length_scale) {
  const char *function_name = "gp_exp_quad_cov";
  check_positive_finite(function_name, "magnitude", sigma);
  check_positive_finite(function_name, "length scale", length_scale);

  const size_t x_size = x.size();
  Eigen::MatrixXd cov(x_size, x_size);

  if (x_size == 0)
    return cov;

  const size_t inner_x1_size = x[0].size();
  check_size_match(function_name, "x dimension", inner_x1_size,
                   "number of length scales", length_scale.size());
  const auto total_size = x_size * inner_x1_size + inner_x1_size + cov.size();
  if (total_size < opencl_context.tuning_opts().gp_exp_quad_cov_complex) {
    return internal::gp_exp_quad_cov(divide_columns(x, length_scale),
                                     square(sigma));
  }

  matrix_cl<double> x_cl(x);
  check_nan(function_name, "x", x_cl);
  matrix_cl<double> length_scale_cl(length_scale, length_scale.size(), 1);
  divide_columns(x_cl, length_scale_cl);
  matrix_cl<double> cov_cl = gp_exp_quad_cov(x_cl, sigma, 1);
  cov = from_matrix_cl(cov_cl);
  return cov;
}

/**
 * Returns a squared exponential kernel.
 *
 * This function is for the cross covariance matrix
 * needed to compute posterior predictive density.
 *
 * @param x1 std::vector of elements that can be used in square distance
 * @param x2 std::vector of elements that can be used in square distance
 * @param sigma standard deviation
 * @param length_scale length scale
 * @return squared distance
 * @throw std::domain_error if sigma <= 0, l <= 0, or
 *   x is nan or infinite
 */
template <>
inline typename Eigen::MatrixXd gp_exp_quad_cov(const std::vector<double> &x1,
                                                const std::vector<double> &x2,
                                                const double &sigma,
                                                const double &length_scale) {
  const char *function_name = "gp_exp_quad_cov";
  check_positive_finite(function_name, "magnitude", sigma);
  check_positive_finite(function_name, "length scale", length_scale);

  Eigen::MatrixXd cov(x1.size(), x2.size());
  if (x1.size() == 0 || x1.size() == 0)
    return cov;
  const auto total_size = x1.size() + x2.size() + cov.size();
  if (total_size < opencl_context.tuning_opts().gp_exp_quad_cov_simple) {
    for (size_t i = 0; i < x1.size(); ++i)
      check_not_nan(function_name, "x1", x1[i]);
    for (size_t i = 0; i < x2.size(); ++i)
      check_not_nan(function_name, "x2", x2[i]);

    cov = internal::gp_exp_quad_cov(x1, x2, square(sigma),
                                    -0.5 / square(length_scale));
    return cov;
  }

  matrix_cl<double> x1_cl(x1, 1, x1.size());
  check_nan(function_name, "x1", x1_cl);
  matrix_cl<double> x2_cl(x2, 1, x2.size());
  check_nan(function_name, "x2", x2_cl);
  matrix_cl<double> cov_cl = gp_exp_quad_cov(x1_cl, x2_cl, sigma, length_scale);
  cov = from_matrix_cl(cov_cl);
  return cov;
}

/**
 * Returns a squared exponential kernel.
 *
 * This function is for the cross covariance matrix
 * needed to compute posterior predictive density.
 *
 * @param x1 std::vector of elements that can be used in square distance
 * @param x2 std::vector of elements that can be used in square distance
 *    This function assumes each element of x1 and x2 are the same size.
 * @param sigma standard deviation
 * @param length_scale length scale
 * @return squared distance
 * @throw std::domain_error if sigma <= 0, l <= 0, or
 *   x is nan or infinite
 */
template <>
inline typename Eigen::MatrixXd gp_exp_quad_cov(
    const std::vector<Eigen::VectorXd> &x1,
    const std::vector<Eigen::VectorXd> &x2, const double &sigma,
    const double &length_scale) {
  const char *function_name = "gp_exp_quad_cov";
  const int x1_size = x1.size();
  const int x2_size = x2.size();
  check_positive_finite(function_name, "magnitude", sigma);
  check_positive_finite(function_name, "length scale", length_scale);

  Eigen::MatrixXd cov(x1.size(), x2.size());
  if (x1.size() == 0 || x1.size() == 0)
    return cov;

  const int x1_inner_size = x1[0].size();
  const int x2_inner_size = x1[0].size();
  const auto total_size
      = x1_size * x1_inner_size + x2_size * x2_inner_size + cov.size();
  if (total_size < opencl_context.tuning_opts().gp_exp_quad_cov_complex) {
    for (size_t i = 0; i < x1.size(); ++i)
      check_not_nan(function_name, "x1", x1[i]);
    for (size_t i = 0; i < x2.size(); ++i)
      check_not_nan(function_name, "x2", x2[i]);

    cov = internal::gp_exp_quad_cov(x1, x2, square(sigma),
                                    -0.5 / square(length_scale));
    return cov;
  }

  matrix_cl<double> x1_cl(x1);
  check_nan(function_name, "x1", x1_cl);
  matrix_cl<double> x2_cl(x2);
  check_nan(function_name, "x2", x2_cl);
  matrix_cl<double> cov_cl = gp_exp_quad_cov(x1_cl, x2_cl, sigma, length_scale);
  cov = from_matrix_cl(cov_cl);
  return cov;
}

/**
 * Returns a squared exponential kernel.
 *
 * This function is for the cross covariance
 * matrix needed to compute the posterior predictive density.
 *
 * @param x1 std::vector of Eigen vectors of scalars.
 * @param x2 std::vector of Eigen vectors of scalars.
 * @param sigma standard deviation
 * @param length_scale std::vector of length scale
 * @return squared distance
 * @throw std::domain_error if sigma <= 0, l <= 0, or
 *   x is nan or infinite
 */
template <>
inline typename Eigen::MatrixXd gp_exp_quad_cov(
    const std::vector<Eigen::VectorXd> &x1,
    const std::vector<Eigen::VectorXd> &x2, const double &sigma,
    const std::vector<double> &length_scale) {
  size_t x1_size = x1.size();
  size_t x2_size = x2.size();
  size_t l_size = length_scale.size();

  Eigen::MatrixXd cov(x1_size, x2_size);
  if (x1_size == 0 || x2_size == 0)
    return cov;

  const int x1_inner_size = x1[0].size();
  const int x2_inner_size = x1[0].size();
  const char *function_name = "gp_exp_quad_cov";
  check_positive_finite(function_name, "magnitude", sigma);
  check_positive_finite(function_name, "length scale", length_scale);
  check_size_match(function_name, "x dimension", x1[0].size(),
                   "number of length scales", l_size);
  check_size_match(function_name, "x dimension", x2[0].size(),
                   "number of length scales", l_size);
  const auto total_size
      = x1_size * x1_inner_size + x2_size * x2_inner_size + l_size + cov.size();
  if (total_size < opencl_context.tuning_opts().gp_exp_quad_cov_complex) {
    for (size_t i = 0; i < x1_size; ++i)
      check_not_nan(function_name, "x1", x1[i]);
    for (size_t i = 0; i < x2_size; ++i)
      check_not_nan(function_name, "x1", x2[i]);
    cov = internal::gp_exp_quad_cov(divide_columns(x1, length_scale),
                                    divide_columns(x2, length_scale),
                                    square(sigma));
    return cov;
  }
  matrix_cl<double> x1_cl(x1);
  check_nan(function_name, "x1", x1_cl);
  matrix_cl<double> length_scale_cl(length_scale, length_scale.size(), 1);
  divide_columns(x1_cl, length_scale_cl);
  matrix_cl<double> x2_cl(x2);
  check_nan(function_name, "x2", x2_cl);
  divide_columns(x2_cl, length_scale_cl);
  matrix_cl<double> cov_cl = gp_exp_quad_cov(x1_cl, x2_cl, sigma, 1);
  cov = from_matrix_cl(cov_cl);
  return cov;
}
#endif

}  // namespace math
}  // namespace stan
#endif<|MERGE_RESOLUTION|>--- conflicted
+++ resolved
@@ -179,18 +179,10 @@
                               Eigen::Dynamic>
 gp_exp_quad_cov(const std::vector<T_x> &x, const T_sigma &sigma,
                 const T_l &length_scale) {
-<<<<<<< HEAD
-  using std::exp;
   check_positive("gp_exp_quad_cov", "magnitude", sigma);
   check_positive("gp_exp_quad_cov", "length scale", length_scale);
 
-  size_t x_size = x.size();
-=======
-  check_positive("gp_exp_quad_cov", "magnitude", sigma);
-  check_positive("gp_exp_quad_cov", "length scale", length_scale);
-
   const size_t x_size = x.size();
->>>>>>> 8dab66ed
   Eigen::Matrix<return_type_t<T_x, T_sigma, T_l>, Eigen::Dynamic,
                 Eigen::Dynamic>
       cov(x_size, x_size);
@@ -223,15 +215,8 @@
 template <typename T_x, typename T_sigma, typename T_l>
 inline typename Eigen::Matrix<return_type_t<T_x, T_sigma, T_l>, Eigen::Dynamic,
                               Eigen::Dynamic>
-<<<<<<< HEAD
-gp_exp_quad_cov(const std::vector<Eigen::Matrix<T_x, Eigen::Dynamic, 1>> &x,
-                const T_sigma &sigma, const std::vector<T_l> &length_scale) {
-  using std::exp;
-
-=======
 gp_exp_quad_cov(const std::vector<Eigen::Matrix<T_x, -1, 1>> &x,
                 const T_sigma &sigma, const std::vector<T_l> &length_scale) {
->>>>>>> 8dab66ed
   check_positive_finite("gp_exp_quad_cov", "magnitude", sigma);
   check_positive_finite("gp_exp_quad_cov", "length scale", length_scale);
 
@@ -243,25 +228,9 @@
     return cov;
 
   check_size_match("gp_exp_quad_cov", "x dimension", x[0].size(),
-<<<<<<< HEAD
-                   "number of length scales", l_size);
-
-  T_sigma sigma_sq = square(sigma);
-  std::vector<Eigen::Matrix<return_type_t<T_x, T_l>, Eigen::Dynamic, 1>> x_new
-      = divide_columns(x, length_scale);
-
-  for (size_t j = 0; j < x_size; ++j) {
-    cov(j, j) = sigma_sq;
-    for (size_t i = j + 1; i < x_size; ++i) {
-      cov(i, j) = sigma_sq * exp(-0.5 * squared_distance(x_new[i], x_new[j]));
-      cov(j, i) = cov(i, j);
-    }
-  }
-=======
                    "number of length scales", length_scale.size());
   cov = internal::gp_exp_quad_cov(divide_columns(x, length_scale),
                                   square(sigma));
->>>>>>> 8dab66ed
   return cov;
 }
 
@@ -294,13 +263,8 @@
   check_positive(function_name, "magnitude", sigma);
   check_positive(function_name, "length scale", length_scale);
 
-<<<<<<< HEAD
-  size_t x1_size = x1.size();
-  size_t x2_size = x2.size();
-=======
   const size_t x1_size = x1.size();
   const size_t x2_size = x2.size();
->>>>>>> 8dab66ed
   Eigen::Matrix<return_type_t<T_x1, T_x2, T_sigma, T_l>, Eigen::Dynamic,
                 Eigen::Dynamic>
       cov(x1_size, x2_size);
@@ -339,13 +303,8 @@
 template <typename T_x1, typename T_x2, typename T_s, typename T_l>
 inline typename Eigen::Matrix<return_type_t<T_x1, T_x2, T_s, T_l>,
                               Eigen::Dynamic, Eigen::Dynamic>
-<<<<<<< HEAD
-gp_exp_quad_cov(const std::vector<Eigen::Matrix<T_x1, Eigen::Dynamic, 1>> &x1,
-                const std::vector<Eigen::Matrix<T_x2, Eigen::Dynamic, 1>> &x2,
-=======
 gp_exp_quad_cov(const std::vector<Eigen::Matrix<T_x1, -1, 1>> &x1,
                 const std::vector<Eigen::Matrix<T_x2, -1, 1>> &x2,
->>>>>>> 8dab66ed
                 const T_s &sigma, const std::vector<T_l> &length_scale) {
   size_t x1_size = x1.size();
   size_t x2_size = x2.size();
@@ -394,12 +353,6 @@
   check_positive(function_name, "magnitude", sigma);
   check_positive(function_name, "length scale", length_scale);
 
-<<<<<<< HEAD
-  std::vector<Eigen::Matrix<return_type_t<T_x1, T_l, T_s>, Eigen::Dynamic, 1>>
-      x1_new = divide_columns(x1, length_scale);
-  std::vector<Eigen::Matrix<return_type_t<T_x2, T_l, T_s>, Eigen::Dynamic, 1>>
-      x2_new = divide_columns(x2, length_scale);
-=======
   const auto x_size = x.size();
   Eigen::MatrixXd cov(x_size, x_size);
   if (x_size == 0)
@@ -408,7 +361,6 @@
   if (total_size < opencl_context.tuning_opts().gp_exp_quad_cov_simple) {
     for (size_t n = 0; n < x_size; ++n)
       check_not_nan("gp_exp_quad_cov", "x", x[n]);
->>>>>>> 8dab66ed
 
     cov = internal::gp_exp_quad_cov(x, square(sigma),
                                     -0.5 / square(length_scale));
