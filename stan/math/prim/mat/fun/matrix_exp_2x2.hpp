--- conflicted
+++ resolved
@@ -19,17 +19,10 @@
  */
 template <typename Mtype>
 Mtype matrix_exp_2x2(const Mtype& A) {
-<<<<<<< HEAD
-  using std::exp;
-  using std::cosh;
-  using std::sinh;
-=======
   using std::cosh;
   using std::exp;
   using std::sinh;
   using std::sqrt;
-
->>>>>>> cfc5b05a
   using T = typename Mtype::Scalar;
   T a = A(0, 0), b = A(0, 1), c = A(1, 0), d = A(1, 1), delta;
   delta = sqrt(square(a - d) + 4 * b * c);
