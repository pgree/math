#ifndef STAN_MATH_PRIM_MAT_FUN_MDIVIDE_LEFT_TRI_HPP
#define STAN_MATH_PRIM_MAT_FUN_MDIVIDE_LEFT_TRI_HPP

#include <boost/math/tools/promotion.hpp>
#include <stan/math/prim/mat/fun/Eigen.hpp>
#include <stan/math/prim/mat/fun/promote_common.hpp>
#include <stan/math/prim/mat/err/check_multiplicable.hpp>
#include <stan/math/prim/mat/err/check_square.hpp>
#ifdef STAN_OPENCL
#include <stan/math/opencl/opencl_context.hpp>
#include <stan/math/opencl/multiply.hpp>
#include <stan/math/opencl/tri_inverse.hpp>
#include <stan/math/opencl/transpose.hpp>
#include <stan/math/opencl/copy.hpp>
#endif
namespace stan {
namespace math {

/**
 * Returns the solution of the system Ax=b when A is triangular.
 * @tparam TriView Specifies whether A is upper (Eigen::Upper)
 * or lower triangular (Eigen::Lower).
 * @tparam T1 type of elements in A
 * @tparam T2 type of elements in b
 * @tparam R1 number of rows in A
 * @tparam C1 number of columns in A
 * @tparam R2 number of rows in b
 * @tparam C2 number of columns in b
 * @param A Triangular matrix.
 * @param b Right hand side matrix or vector.
 * @return x = A^-1 b, solution of the linear system.
 * @throws std::domain_error if A is not square or the rows of b don't
 * match the size of A.
 */
template <int TriView, typename T1, typename T2, int R1, int C1, int R2, int C2>
inline Eigen::Matrix<typename boost::math::tools::promote_args<T1, T2>::type,
                     R1, C2>
mdivide_left_tri(const Eigen::Matrix<T1, R1, C1> &A,
                 const Eigen::Matrix<T2, R2, C2> &b) {
  check_square("mdivide_left_tri", "A", A);
  check_multiplicable("mdivide_left_tri", "A", A, "b", b);
  return promote_common<Eigen::Matrix<T1, R1, C1>, Eigen::Matrix<T2, R1, C1> >(
             A)
      .template triangularView<TriView>()
      .solve(
          promote_common<Eigen::Matrix<T1, R2, C2>, Eigen::Matrix<T2, R2, C2> >(
              b));
}

/**
 * Returns the solution of the system Ax=b when A is triangular and b=I.
 * @tparam T type of elements in A
 * @tparam R1 number of rows in A
 * @tparam C1 number of columns in A
 * @param A Triangular matrix.
 * @return x = A^-1 .
 * @throws std::domain_error if A is not square
 */
template <int TriView, typename T, int R1, int C1>
inline Eigen::Matrix<T, R1, C1> mdivide_left_tri(
    const Eigen::Matrix<T, R1, C1> &A) {
  check_square("mdivide_left_tri", "A", A);
  int n = A.rows();
  Eigen::Matrix<T, Eigen::Dynamic, Eigen::Dynamic> b;
  b.setIdentity(n, n);
  A.template triangularView<TriView>().solveInPlace(b);
  return b;
}

/**
 * Returns the solution of the system Ax=b when A is triangular
 * and A and b are matrices of doubles.
 * @tparam TriView Specifies whether A is upper (Eigen::Upper)
 * or lower triangular (Eigen::Lower).
 * @tparam R1 number of rows in A
 * @tparam C1 number of columns in A
 * @tparam R2 number of rows in b
 * @tparam C2 number of columns in b
 * @param A Triangular matrix.
 * @param b Right hand side matrix or vector.
 * @return x = A^-1 b, solution of the linear system.
 * @throws std::domain_error if A is not square or the rows of b don't
 * match the size of A.
 */
template <int TriView, int R1, int C1, int R2, int C2>
inline Eigen::Matrix<double, R1, C2> mdivide_left_tri(
    const Eigen::Matrix<double, R1, C1> &A,
    const Eigen::Matrix<double, R2, C2> &b) {
  check_square("mdivide_left_tri", "A", A);
  check_multiplicable("mdivide_left_tri", "A", A, "b", b);
#ifdef STAN_OPENCL
  if (A.rows()
      >= opencl_context.tuning_opts().tri_inverse_size_worth_transfer) {
<<<<<<< HEAD
    matrix_cl A_cl(A, TriView == Eigen::Lower ? TriangularViewCL::Lower
                                              : TriangularViewCL::Upper);
    matrix_cl b_cl(b);
    matrix_cl A_inv_cl = tri_inverse(A_cl);
    matrix_cl C_cl = A_inv_cl * b_cl;
=======
    matrix_cl<double> A_cl(A);
    matrix_cl<double> b_cl(b);
    matrix_cl<double> A_inv_cl(A.rows(), A.cols());
    if (TriView == Eigen::Lower) {
      A_inv_cl = tri_inverse<TriangularViewCL::Lower>(A_cl);
    } else {
      A_inv_cl = tri_inverse<TriangularViewCL::Upper>(A_cl);
    }
    matrix_cl<double> C_cl = A_inv_cl * b_cl;
>>>>>>> 6d5e51b8
    return from_matrix_cl(C_cl);
  } else {
#endif
    return A.template triangularView<TriView>().solve(b);
#ifdef STAN_OPENCL
  }
#endif
}

/**
 * Returns the solution of the system Ax=b when A is triangular, b=I and
 * both are matrices of doubles.
 * @tparam TriView Specifies whether A is upper (Eigen::Upper)
 * or lower triangular (Eigen::Lower).
 * @tparam R1 number of rows in A
 * @tparam C1 number of columns in A
 * @param A Triangular matrix.
 * @return x = A^-1 .
 * @throws std::domain_error if A is not square
 */
template <Eigen::UpLoType TriView, int R1, int C1>
inline Eigen::Matrix<double, R1, C1> mdivide_left_tri(
    const Eigen::Matrix<double, R1, C1> &A) {
  check_square("mdivide_left_tri", "A", A);
  const int n = A.rows();
#ifdef STAN_OPENCL
  if (A.rows()
      >= opencl_context.tuning_opts().tri_inverse_size_worth_transfer) {
<<<<<<< HEAD
    matrix_cl A_cl(A, fromEigenUpLoType(TriView));
    A_cl = tri_inverse(A_cl);
=======
    matrix_cl<double> A_cl(A);
    if (TriView == Eigen::Lower) {
      A_cl = tri_inverse<TriangularViewCL::Lower>(A_cl);
    } else {
      A_cl = tri_inverse<TriangularViewCL::Upper>(A_cl);
    }
>>>>>>> 6d5e51b8
    return from_matrix_cl(A_cl);
  } else {
#endif
    Eigen::Matrix<double, Eigen::Dynamic, Eigen::Dynamic> b;
    b.setIdentity(n, n);
    A.template triangularView<TriView>().solveInPlace(b);
    return b;
#ifdef STAN_OPENCL
  }
#endif
}

}  // namespace math
}  // namespace stan
#endif<|MERGE_RESOLUTION|>--- conflicted
+++ resolved
@@ -91,23 +91,11 @@
 #ifdef STAN_OPENCL
   if (A.rows()
       >= opencl_context.tuning_opts().tri_inverse_size_worth_transfer) {
-<<<<<<< HEAD
-    matrix_cl A_cl(A, TriView == Eigen::Lower ? TriangularViewCL::Lower
+    matrix_cl<double> A_cl(A, TriView == Eigen::Lower ? TriangularViewCL::Lower
                                               : TriangularViewCL::Upper);
-    matrix_cl b_cl(b);
-    matrix_cl A_inv_cl = tri_inverse(A_cl);
-    matrix_cl C_cl = A_inv_cl * b_cl;
-=======
-    matrix_cl<double> A_cl(A);
     matrix_cl<double> b_cl(b);
-    matrix_cl<double> A_inv_cl(A.rows(), A.cols());
-    if (TriView == Eigen::Lower) {
-      A_inv_cl = tri_inverse<TriangularViewCL::Lower>(A_cl);
-    } else {
-      A_inv_cl = tri_inverse<TriangularViewCL::Upper>(A_cl);
-    }
+    matrix_cl<double> A_inv_cl = tri_inverse(A_cl);
     matrix_cl<double> C_cl = A_inv_cl * b_cl;
->>>>>>> 6d5e51b8
     return from_matrix_cl(C_cl);
   } else {
 #endif
@@ -136,17 +124,8 @@
 #ifdef STAN_OPENCL
   if (A.rows()
       >= opencl_context.tuning_opts().tri_inverse_size_worth_transfer) {
-<<<<<<< HEAD
-    matrix_cl A_cl(A, fromEigenUpLoType(TriView));
+    matrix_cl<double> A_cl(A, fromEigenUpLoType(TriView));
     A_cl = tri_inverse(A_cl);
-=======
-    matrix_cl<double> A_cl(A);
-    if (TriView == Eigen::Lower) {
-      A_cl = tri_inverse<TriangularViewCL::Lower>(A_cl);
-    } else {
-      A_cl = tri_inverse<TriangularViewCL::Upper>(A_cl);
-    }
->>>>>>> 6d5e51b8
     return from_matrix_cl(A_cl);
   } else {
 #endif
