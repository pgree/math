--- conflicted
+++ resolved
@@ -11,10 +11,6 @@
 #include <cstdlib>
 #include <vector>
 #include <thread>
-<<<<<<< HEAD
-#include <cstdlib>
-=======
->>>>>>> 8f8cbbb4
 
 namespace stan {
 namespace math {
