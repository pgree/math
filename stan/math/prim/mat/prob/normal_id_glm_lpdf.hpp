#ifndef STAN_MATH_PRIM_MAT_PROB_NORMAL_ID_GLM_LPDF_HPP
#define STAN_MATH_PRIM_MAT_PROB_NORMAL_ID_GLM_LPDF_HPP

#include <stan/math/prim/meta.hpp>
#include <stan/math/prim/scal/err/check_consistent_sizes.hpp>
#include <stan/math/prim/scal/err/check_finite.hpp>
#include <stan/math/prim/scal/fun/constants.hpp>
#include <stan/math/prim/mat/fun/value_of_rec.hpp>
#include <stan/math/prim/scal/fun/size_zero.hpp>
#include <stan/math/prim/scal/fun/sum.hpp>
#include <stan/math/prim/mat/fun/log.hpp>
#include <stan/math/prim/arr/fun/value_of_rec.hpp>

#include <cmath>

namespace stan {
namespace math {

/**
 * Returns the log PDF of the Generalized Linear Model (GLM)
 * with Normal distribution and id link function.
 * If containers are supplied, returns the log sum of the probabilities.
 * The idea is that normal_id_glm_lpdf(y, x, alpha, beta, sigma) should
 * compute a more efficient version of normal_lpdf(y, alpha + x * beta, sigma)
 * by using analytically simplified gradients.
 * @tparam T_y type of vector of dependent variables (labels);
 * @tparam T_x_scalar type of a scalar in the matrix of independent variables
 * (features)
 * @tparam T_x_rows compile-time number of rows of `x`. It can be either
 * `Eigen::Dynamic` or 1.
 * @tparam T_alpha type of the intercept(s);
 * this can be a vector (of the same length as y) of intercepts or a single
 * value (for models with constant intercept);
 * @tparam T_beta type of the weight vector;
 * this can also be a single value;
 * @tparam T_scale type of the (positive) scale(s);
 * this can be a vector (of the same length as y, for heteroskedasticity)
 * or a scalar.
 * @param y scalar or vector of dependent variables. If it is a scalar it will
 * be broadcast - used for all instances.
 * @param x design matrix or row vector. If it is a row vector it will be
 * broadcast - used for all instances.
 * @param alpha intercept (in log odds)
 * @param beta weight vector
 * @param sigma (Sequence of) scale parameters for the normal
 * distribution.
 * @return log probability or log sum of probabilities
 * @throw std::domain_error if x, beta or alpha is infinite.
 * @throw std::domain_error if the scale is not positive.
 * @throw std::invalid_argument if container sizes mismatch.
 */
template <bool propto, typename T_y, typename T_x_scalar, int T_x_rows,
          typename T_alpha, typename T_beta, typename T_scale>
return_type_t<T_y, T_x_scalar, T_alpha, T_beta, T_scale> normal_id_glm_lpdf(
    const T_y &y, const Eigen::Matrix<T_x_scalar, T_x_rows, Eigen::Dynamic> &x,
    const T_alpha &alpha, const T_beta &beta, const T_scale &sigma) {
  using Eigen::Array;
  using Eigen::Dynamic;
  using Eigen::Matrix;
  using Eigen::VectorXd;

  using T_partials_return
      = partials_return_t<T_y, T_x_scalar, T_alpha, T_beta, T_scale>;
  using T_scale_val = typename std::conditional_t<
      is_vector<T_scale>::value,
      Eigen::Array<partials_return_t<T_scale>, -1, 1>,
      partials_return_t<T_scale>>;
  using T_y_scaled_tmp =
      typename std::conditional_t<T_x_rows == 1, T_partials_return,
                                  Array<T_partials_return, Dynamic, 1>>;

  static const char *function = "normal_id_glm_lpdf";

  const size_t N_instances = T_x_rows == 1 ? length(y) : x.rows();
  const size_t N_attributes = x.cols();

  check_consistent_size(function, "Vector of dependent variables", y,
                        N_instances);
  check_consistent_size(function, "Weight vector", beta, N_attributes);
  check_consistent_size(function, "Vector of scale parameters", sigma,
                        N_instances);
  check_consistent_size(function, "Vector of intercepts", alpha, N_instances);
  check_positive_finite(function, "Scale vector", sigma);
<<<<<<< HEAD

  if (size_zero(y, x, beta, sigma)) {
=======
  check_consistent_size(function, "Vector of dependent variables", y, N);
  check_consistent_size(function, "Weight vector", beta, M);
  if (is_vector<T_scale>::value) {
    check_consistent_sizes(function, "Vector of scale parameters", sigma,
                           "Vector of dependent variables", y);
  }
  if (is_vector<T_alpha>::value) {
    check_consistent_sizes(function, "Vector of intercepts", alpha,
                           "Vector of dependent variables", y);
  }
  if (size_zero(y, sigma)) {
>>>>>>> 5312600d
    return 0;
  }

  if (!include_summand<propto, T_y, T_x_scalar, T_alpha, T_beta,
                       T_scale>::value) {
    return 0;
  }

  const auto &x_val = value_of_rec(x);
  const auto &beta_val = value_of_rec(beta);
  const auto &alpha_val = value_of_rec(alpha);
  const auto &sigma_val = value_of_rec(sigma);
  const auto &y_val = value_of_rec(y);

  const auto &beta_val_vec = as_column_vector_or_scalar(beta_val);
  const auto &alpha_val_vec = as_column_vector_or_scalar(alpha_val);
  const auto &sigma_val_vec = as_column_vector_or_scalar(sigma_val);
  const auto &y_val_vec = as_column_vector_or_scalar(y_val);

  T_scale_val inv_sigma = 1 / as_array_or_scalar(sigma_val_vec);

  // the most efficient way to calculate this depends on template parameters
  double y_scaled_sq_sum;

  Array<T_partials_return, Dynamic, 1> y_scaled(N_instances);
  if (T_x_rows == 1) {
    T_y_scaled_tmp y_scaled_tmp = x_val * beta_val_vec;
    y_scaled = (as_array_or_scalar(y_val_vec) - y_scaled_tmp
                - as_array_or_scalar(alpha_val_vec))
               * inv_sigma;
  } else {
    y_scaled = x_val * beta_val_vec;
    y_scaled = (as_array_or_scalar(y_val_vec) - y_scaled
                - as_array_or_scalar(alpha_val_vec))
               * inv_sigma;
  }

  operands_and_partials<T_y, Matrix<T_x_scalar, T_x_rows, Dynamic>, T_alpha,
                        T_beta, T_scale>
      ops_partials(y, x, alpha, beta, sigma);

  if (!(is_constant_all<T_y, T_x_scalar, T_beta, T_alpha>::value)) {
    Matrix<T_partials_return, Dynamic, 1> mu_derivative = inv_sigma * y_scaled;
    if (!is_constant_all<T_y>::value) {
      if (is_vector<T_y>::value) {
        ops_partials.edge1_.partials_ = -mu_derivative;
      } else {
        ops_partials.edge1_.partials_[0] = -mu_derivative.sum();
      }
    }
    if (!is_constant_all<T_x_scalar>::value) {
      if (T_x_rows == 1) {
        ops_partials.edge2_.partials_
            = assume_type<Array<T_partials_return, Dynamic, T_x_rows>>(
                beta_val_vec * sum(mu_derivative));
      } else {
        ops_partials.edge2_.partials_
            = (beta_val_vec * mu_derivative.transpose()).transpose();
      }
    }
    if (!is_constant_all<T_beta>::value) {
      if (T_x_rows == 1) {
        ops_partials.edge4_.partials_
            = assume_type<Matrix<T_partials_return, 1, Dynamic>>(
                mu_derivative.sum() * x_val);
      } else {
        ops_partials.edge4_.partials_ = mu_derivative.transpose() * x_val;
      }
    }
    if (!is_constant_all<T_alpha>::value) {
      if (is_vector<T_alpha>::value) {
        ops_partials.edge3_.partials_ = mu_derivative;
      } else {
        ops_partials.edge3_.partials_[0] = sum(mu_derivative);
      }
    }
    if (!is_constant_all<T_scale>::value) {
      if (is_vector<T_scale>::value) {
        Array<T_partials_return, Dynamic, 1> y_scaled_sq = y_scaled * y_scaled;
        y_scaled_sq_sum = sum(y_scaled_sq);
        ops_partials.edge5_.partials_ = (y_scaled_sq - 1) * inv_sigma;
      } else {
        y_scaled_sq_sum = sum(y_scaled * y_scaled);
        ops_partials.edge5_.partials_[0]
            = (y_scaled_sq_sum - N_instances) * assume_type<double>(inv_sigma);
      }
    }
  } else {
    y_scaled_sq_sum = sum(y_scaled * y_scaled);
  }

  if (!std::isfinite(y_scaled_sq_sum)) {
    check_finite(function, "Vector of dependent variables", y);
    check_finite(function, "Weight vector", beta);
    check_finite(function, "Intercept", alpha);
    // if all other checks passed, next will only fail if x is not finite
    check_finite(function, "Matrix of independent variables", y_scaled_sq_sum);
  }

  // Compute log probability.
  T_partials_return logp(0.0);
  if (include_summand<propto>::value) {
    logp += NEG_LOG_SQRT_TWO_PI * N_instances;
  }
  if (include_summand<propto, T_scale>::value) {
    if (is_vector<T_scale>::value) {
      logp -= sum(log(sigma_val_vec));
    } else {
      logp -= N_instances * log(assume_type<double>(sigma_val));
    }
  }
  if (include_summand<propto, T_y, T_x_scalar, T_alpha, T_beta,
                      T_scale>::value) {
    logp -= 0.5 * y_scaled_sq_sum;
  }
  return ops_partials.build(logp);
}

template <typename T_y, typename T_x, typename T_alpha, typename T_beta,
          typename T_scale>
inline return_type_t<T_y, T_x, T_alpha, T_beta, T_scale> normal_id_glm_lpdf(
    const T_y &y, const T_x &x, const T_alpha &alpha, const T_beta &beta,
    const T_scale &sigma) {
  return normal_id_glm_lpdf<false>(y, x, alpha, beta, sigma);
}
}  // namespace math
}  // namespace stan
#endif<|MERGE_RESOLUTION|>--- conflicted
+++ resolved
@@ -81,22 +81,8 @@
                         N_instances);
   check_consistent_size(function, "Vector of intercepts", alpha, N_instances);
   check_positive_finite(function, "Scale vector", sigma);
-<<<<<<< HEAD
-
-  if (size_zero(y, x, beta, sigma)) {
-=======
-  check_consistent_size(function, "Vector of dependent variables", y, N);
-  check_consistent_size(function, "Weight vector", beta, M);
-  if (is_vector<T_scale>::value) {
-    check_consistent_sizes(function, "Vector of scale parameters", sigma,
-                           "Vector of dependent variables", y);
-  }
-  if (is_vector<T_alpha>::value) {
-    check_consistent_sizes(function, "Vector of intercepts", alpha,
-                           "Vector of dependent variables", y);
-  }
+
   if (size_zero(y, sigma)) {
->>>>>>> 5312600d
     return 0;
   }
 
