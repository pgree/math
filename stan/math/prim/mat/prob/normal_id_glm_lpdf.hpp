--- conflicted
+++ resolved
@@ -98,22 +98,6 @@
 
   scalar_seq_view<T_scale> sigma_vec(sigma);
 
-<<<<<<< HEAD
-  Array<T_partials_return, Dynamic, 1> sigma_dbl(N, 1);
-  Array<T_partials_return, Dynamic, 1> n_dbl(N, 1);
-  {
-    scalar_seq_view<T_n> n_vec(n);
-    scalar_seq_view<T_scale> sigma_vec(sigma);
-#pragma omp parallel for if (N > OMP_TRIGGER * omp_get_max_threads()) default( \
-    none) shared(sigma_dbl, sigma_vec, n_dbl, n_vec)
-    for (size_t n = 0; n < N; ++n) {
-      sigma_dbl[n] = value_of(sigma_vec[n]);
-      n_dbl[n] = value_of(n_vec[n]);
-    }
-  }
-  Array<T_partials_return, Dynamic, 1> inv_sigma = 1 / sigma_dbl;
-=======
->>>>>>> 159f3dfe
   Matrix<T_partials_return, Dynamic, 1> beta_dbl(M, 1);
   {
     scalar_seq_view<T_beta> beta_vec(beta);
@@ -131,6 +115,12 @@
   scalar_seq_view<T_y> y_vec(y);
   Array<T_partials_return, Dynamic, 1> y_minus_mu_over_sigma(N, 1);
   Array<T_partials_return, Dynamic, 1> y_minus_mu_over_sigma_squared(N, 1);
+#ifndef STAN_MATH_FWD_CORE_HPP
+#pragma omp parallel for if (N > OMP_TRIGGER * omp_get_max_threads()) \
+    reduction(+ : logp) default(none) shared(n, N, sigma_vec, inv_sigma, \
+    y_minus_mu_over_sigma, y_vec, mu_minus_alpha_dbl, alpha_vec, \
+    y_minus_mu_over_sigma_squared)
+#endif  
   for (size_t n = 0; n < N; ++n) {
     if (include_summand<propto, T_scale>::value)
       logp -= log(value_of(sigma_vec[n]));
