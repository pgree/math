--- conflicted
+++ resolved
@@ -54,19 +54,6 @@
                          "Population size parameter", N,
                          "First prior sample size parameter", alpha,
                          "Second prior sample size parameter", beta);
-<<<<<<< HEAD
-
-  T_N_ref N_ref = N;
-  T_alpha_ref alpha_ref = alpha;
-  T_beta_ref beta_ref = beta;
-  check_nonnegative(function, "Population size parameter", N_ref);
-  check_positive_finite(function, "First prior sample size parameter",
-                        alpha_ref);
-  check_positive_finite(function, "Second prior sample size parameter",
-                        beta_ref);
-
-=======
->>>>>>> 461e57f9
   if (size_zero(n, N, alpha, beta)) {
     return 0;
   }
