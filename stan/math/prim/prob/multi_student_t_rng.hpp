#ifndef STAN_MATH_PRIM_PROB_MULTI_STUDENT_T_RNG_HPP
#define STAN_MATH_PRIM_PROB_MULTI_STUDENT_T_RNG_HPP

#include <stan/math/prim/meta.hpp>
#include <stan/math/prim/err.hpp>
#include <stan/math/prim/fun/size_mvt.hpp>
#include <stan/math/prim/fun/to_ref.hpp>
#include <boost/random/normal_distribution.hpp>
#include <boost/random/gamma_distribution.hpp>
#include <boost/random/variate_generator.hpp>
#include <cmath>

namespace stan {
namespace math {

/** \ingroup multivar_dists
 * Return a multivariate student-t random variate with the given degrees of
 * freedom location and covariance using the specified random number generator.
 *
 * mu can be either an Eigen::VectorXd, an Eigen::RowVectorXd, or a std::vector
 * of either of those types.
 *
 * @tparam T_loc Type of location parameter
 * @tparam RNG Type of pseudo-random number generator
 * @param nu degrees of freedom parameter
 * @param mu (Sequence of) location parameter(s)
 * @param S Covariance matrix
 * @param rng random number generator
 * @throw std::domain_error if S is not positive definite, any value in mu is
 *    not finite, nu is not positive, or nu is NaN
 * @throw std::invalid_argument if the length of (each) mu is not equal to the
 *    number of rows and columns in S
 */
template <typename T_loc, class RNG>
inline typename StdVectorBuilder<true, Eigen::VectorXd, T_loc>::type
multi_student_t_rng(
    double nu, const T_loc& mu,
    const Eigen::Matrix<double, Eigen::Dynamic, Eigen::Dynamic>& S, RNG& rng) {
  using boost::normal_distribution;
  using boost::variate_generator;
  using boost::random::gamma_distribution;

  static const char* function = "multi_student_t_rng";
  check_not_nan(function, "Degrees of freedom parameter", nu);
  check_positive(function, "Degrees of freedom parameter", nu);
  check_positive(function, "Covariance matrix rows", S.rows());
  vector_seq_view<T_loc> mu_vec(mu);
  size_t size_mu = mu_vec[0].size();

  size_t N = size_mvt(mu);
  for (size_t i = 1; i < N; i++) {
    check_size_match(function,
                     "Size of one of the vectors of "
                     "the location variable",
                     mu_vec[i].size(),
                     "Size of the first vector of the "
                     "location variable",
                     size_mu);
  }

  for (size_t i = 0; i < N; i++) {
    check_finite(function, "Location parameter", mu_vec[i]);
  }
  const auto& S_ref = to_ref(S);
  check_not_nan(function, "Covariance matrix", S_ref);
  check_symmetric(function, "Covariance matrix", S_ref);
  Eigen::LLT<Eigen::MatrixXd> llt_of_S = S_ref.llt();
  check_pos_definite(function, "covariance matrix argument", llt_of_S);
<<<<<<< HEAD

=======
>>>>>>> ed6ab4bd

  StdVectorBuilder<true, Eigen::VectorXd, T_loc> output(N);

  variate_generator<RNG&, normal_distribution<> > std_normal_rng(
      rng, normal_distribution<>(0, 1));
  variate_generator<RNG&, gamma_distribution<> > gamma_rng(
      rng, gamma_distribution<>(nu / 2.0, 2.0 / nu));

  double w = 1.0 / gamma_rng();
  for (size_t n = 0; n < N; ++n) {
    Eigen::VectorXd z(S.cols());
    for (int i = 0; i < S.cols(); i++) {
      z(i) = std::sqrt(w) * std_normal_rng();
    }

    output[n] = as_column_vector_or_scalar(mu_vec[n]) + llt_of_S.matrixL() * z;
  }

  return output.data();
}

}  // namespace math
}  // namespace stan
#endif<|MERGE_RESOLUTION|>--- conflicted
+++ resolved
@@ -66,10 +66,6 @@
   check_symmetric(function, "Covariance matrix", S_ref);
   Eigen::LLT<Eigen::MatrixXd> llt_of_S = S_ref.llt();
   check_pos_definite(function, "covariance matrix argument", llt_of_S);
-<<<<<<< HEAD
-
-=======
->>>>>>> ed6ab4bd
 
   StdVectorBuilder<true, Eigen::VectorXd, T_loc> output(N);
 
