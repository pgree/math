#ifndef STAN_MATH_PRIM_SCAL_FUN_HYPOT_HPP
#define STAN_MATH_PRIM_SCAL_FUN_HYPOT_HPP

#include <stan/math/prim/meta.hpp>
#include <stan/math/prim/scal/fun/square.hpp>
#include <boost/math/tools/promotion.hpp>
#include <cmath>

namespace stan {
namespace math {

/**
 * Return the length of the hypoteneuse of a right triangle with
 * opposite and adjacent side lengths given by the specified
 * arguments (C++11).  In symbols, if the arguments are
 * <code>x</code> and <code>y</code>, the result is <code>sqrt(x *
 * x + y * y)</code>.
 *
 * @param x First argument.
 * @param y Second argument.
 * @return Length of hypoteneuse of right triangle with opposite
 * and adjacent side lengths x and y.
 */
template <typename T1, typename T2>
<<<<<<< HEAD
inline typename boost::math::tools::promote_args<T1, T2>::type hypot(
    const T1& x, const T2& y) {
  using std::hypot;
  return hypot(x, y);
=======
inline return_type_t<T1, T2> hypot(const T1& x, const T2& y) {
  using std::sqrt;
  return sqrt(square(x) + square(y));
>>>>>>> 2b87cca5
}

}  // namespace math
}  // namespace stan
#endif<|MERGE_RESOLUTION|>--- conflicted
+++ resolved
@@ -1,9 +1,7 @@
 #ifndef STAN_MATH_PRIM_SCAL_FUN_HYPOT_HPP
 #define STAN_MATH_PRIM_SCAL_FUN_HYPOT_HPP
 
-#include <stan/math/prim/meta.hpp>
-#include <stan/math/prim/scal/fun/square.hpp>
-#include <boost/math/tools/promotion.hpp>
+#include <stan/math/prim/scal/meta/return_type.hpp>
 #include <cmath>
 
 namespace stan {
@@ -22,16 +20,9 @@
  * and adjacent side lengths x and y.
  */
 template <typename T1, typename T2>
-<<<<<<< HEAD
-inline typename boost::math::tools::promote_args<T1, T2>::type hypot(
-    const T1& x, const T2& y) {
+inline return_type_t<T1, T2> hypot(const T1& x, const T2& y) {
   using std::hypot;
   return hypot(x, y);
-=======
-inline return_type_t<T1, T2> hypot(const T1& x, const T2& y) {
-  using std::sqrt;
-  return sqrt(square(x) + square(y));
->>>>>>> 2b87cca5
 }
 
 }  // namespace math
