--- conflicted
+++ resolved
@@ -80,18 +80,10 @@
 
   VectorBuilder<include_summand<propto, T_size1, T_size2>::value,
                 T_partials_return, T_n, T_N, T_size1, T_size2>
-<<<<<<< HEAD
       lbeta_numerator(max_size_seq_view);
   for (size_t i = 0; i < max_size_seq_view; i++)
-    if (include_summand<propto, T_size1, T_size2>::value)
-      lbeta_numerator[i] = lbeta(n_vec[i] + value_of(alpha_vec[i]),
-                                 N_vec[i] - n_vec[i] + value_of(beta_vec[i]));
-=======
-      lbeta_numerator(size);
-  for (size_t i = 0; i < size; i++)
     lbeta_numerator[i] = lbeta(n_vec[i] + value_of(alpha_vec[i]),
                                N_vec[i] - n_vec[i] + value_of(beta_vec[i]));
->>>>>>> 8176fdbc
 
   VectorBuilder<include_summand<propto, T_size1, T_size2>::value,
                 T_partials_return, T_size1, T_size2>
