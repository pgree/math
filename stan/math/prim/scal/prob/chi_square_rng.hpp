--- conflicted
+++ resolved
@@ -26,14 +26,9 @@
  * @return (Sequence of) chi squared random variate(s)
  * @throw std::domain_error if nu is nonpositive
  */
-<<<<<<< HEAD
-template <class RNG>
-inline double chi_square_rng(double nu, RNG& rng) {
-=======
 template <typename T_deg, class RNG>
 inline typename VectorBuilder<true, double, T_deg>::type chi_square_rng(
     const T_deg& nu, RNG& rng) {
->>>>>>> 5ea9efa6
   using boost::random::chi_squared_distribution;
   using boost::variate_generator;
 
