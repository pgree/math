--- conflicted
+++ resolved
@@ -13,7 +13,6 @@
 namespace stan {
 namespace math {
 
-<<<<<<< HEAD
 /**
  * Return a gamma random variate for the given shape and inverse
  * scale parameters using the specified random number generator.
@@ -37,13 +36,7 @@
     const T_shape& alpha, const T_inv& beta, RNG& rng) {
   using boost::gamma_distribution;
   using boost::variate_generator;
-=======
-template <class RNG>
-inline double gamma_rng(double alpha, double beta, RNG& rng) {
-  using boost::gamma_distribution;
-  using boost::variate_generator;
 
->>>>>>> bdc75011
   static const char* function = "gamma_rng";
 
   check_positive_finite(function, "Shape parameter", alpha);
