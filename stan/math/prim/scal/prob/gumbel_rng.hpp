--- conflicted
+++ resolved
@@ -17,13 +17,8 @@
  * Return a Gumbel random variate with the given location and scale
  * using the specified random number generator.
  *
-<<<<<<< HEAD
- * mu and beta can each be a scalar or a one-dimensional container. Any
- * non-scalar inputs must be the same size.
-=======
  * mu and beta can each be a scalar or a vector. Any non-scalar inputs
  * must be the same length.
->>>>>>> b1cf6aee
  *
  * @tparam T_loc Type of location parameter
  * @tparam T_scale Type of scale parameter
