--- conflicted
+++ resolved
@@ -13,7 +13,6 @@
 namespace stan {
 namespace math {
 
-<<<<<<< HEAD
 /**
  * Return a lognormal random variate for the given location and scale
  * using the specified random number generator.
@@ -37,13 +36,7 @@
     const T_loc& mu, const T_scale& sigma, RNG& rng) {
   using boost::random::lognormal_distribution;
   using boost::variate_generator;
-=======
-template <class RNG>
-inline double lognormal_rng(double mu, double sigma, RNG& rng) {
-  using boost::random::lognormal_distribution;
-  using boost::variate_generator;
 
->>>>>>> bdc75011
   static const char* function = "lognormal_rng";
 
   check_finite(function, "Location parameter", mu);
