#ifndef STAN_MATH_PRIM_SCAL_PROB_PARETO_RNG_HPP
#define STAN_MATH_PRIM_SCAL_PROB_PARETO_RNG_HPP

#include <stan/math/prim/scal/err/check_consistent_sizes.hpp>
#include <stan/math/prim/scal/err/check_positive_finite.hpp>
#include <stan/math/prim/scal/meta/max_size.hpp>
#include <stan/math/prim/scal/meta/scalar_seq_view.hpp>
#include <stan/math/prim/scal/meta/VectorBuilder.hpp>
#include <boost/random/exponential_distribution.hpp>
#include <boost/random/variate_generator.hpp>

namespace stan {
namespace math {

<<<<<<< HEAD
template <class RNG>
inline double pareto_rng(double y_min, double alpha, RNG& rng) {
=======
/**
 * Return a Pareto random variate for the given shape and scale
 * parameters using the specified random number generator.
 *
 * y_min and alpha can each be a scalar or a one-dimensional container. Any
 * non-scalar inputs must be the same size.
 *
 * @tparam T_scale Type of scale parameter
 * @tparam T_shape Type of shape parameter
 * @tparam RNG type of random number generator
 * @param y_min (Sequence of) positive scale parameter(s)
 * @param alpha (Sequence of) positive shape parameter(s)
 * @param rng random number generator
 * @return (Sequence of) Pareto random variate(s)
 * @throw std::domain_error if y_min or alpha are nonpositive
 * @throw std::invalid_argument if non-scalar arguments are of different
 * sizes
 */
template <typename T_shape, typename T_scale, class RNG>
inline typename VectorBuilder<true, double, T_shape, T_scale>::type pareto_rng(
    const T_scale& y_min, const T_shape& alpha, RNG& rng) {
>>>>>>> 5ea9efa6
  using boost::exponential_distribution;
  using boost::variate_generator;

  static const char* function = "pareto_rng";

  check_positive_finite(function, "Scale parameter", y_min);
  check_positive_finite(function, "Shape parameter", alpha);
  check_consistent_sizes(function, "Scale Parameter", y_min, "Shape parameter",
                         alpha);

  scalar_seq_view<T_scale> y_min_vec(y_min);
  scalar_seq_view<T_shape> alpha_vec(alpha);
  size_t N = max_size(y_min, alpha);
  VectorBuilder<true, double, T_scale, T_shape> output(N);

  for (size_t n = 0; n < N; ++n) {
    variate_generator<RNG&, exponential_distribution<> > exp_rng(
        rng, exponential_distribution<>(alpha_vec[n]));
    output[n] = y_min_vec[n] * std::exp(exp_rng());
  }

  return output.data();
}

}  // namespace math
}  // namespace stan
#endif<|MERGE_RESOLUTION|>--- conflicted
+++ resolved
@@ -12,10 +12,6 @@
 namespace stan {
 namespace math {
 
-<<<<<<< HEAD
-template <class RNG>
-inline double pareto_rng(double y_min, double alpha, RNG& rng) {
-=======
 /**
  * Return a Pareto random variate for the given shape and scale
  * parameters using the specified random number generator.
@@ -37,7 +33,6 @@
 template <typename T_shape, typename T_scale, class RNG>
 inline typename VectorBuilder<true, double, T_shape, T_scale>::type pareto_rng(
     const T_scale& y_min, const T_shape& alpha, RNG& rng) {
->>>>>>> 5ea9efa6
   using boost::exponential_distribution;
   using boost::variate_generator;
 
