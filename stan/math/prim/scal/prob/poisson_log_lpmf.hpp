--- conflicted
+++ resolved
@@ -41,27 +41,15 @@
   scalar_seq_view<T_log_rate> alpha_vec(alpha);
   size_t max_size_seq_view = max_size(n, alpha);
 
-<<<<<<< HEAD
-  // FIXME: first loop size of alpha_vec, second loop if-ed for size==1
-  for (size_t i = 0; i < size; i++) {
+  // FIXME: first loop size of alpha_vec, second loop if-ed for
+  // max_size_seq_view==1
+  for (size_t i = 0; i < max_size_seq_view; i++) {
     if (INFTY == alpha_vec[i]) {
       return LOG_ZERO;
     }
   }
-  for (size_t i = 0; i < size; i++) {
+  for (size_t i = 0; i < max_size_seq_view; i++) {
     if (NEGATIVE_INFTY == alpha_vec[i] && n_vec[i] != 0) {
-=======
-  // FIXME: first loop size of alpha_vec, second loop if-ed for
-  // max_size_seq_view==1
-  for (size_t i = 0; i < max_size_seq_view; i++) {
-    if (std::numeric_limits<double>::infinity() == alpha_vec[i]) {
-      return LOG_ZERO;
-    }
-  }
-  for (size_t i = 0; i < max_size_seq_view; i++) {
-    if (-std::numeric_limits<double>::infinity() == alpha_vec[i]
-        && n_vec[i] != 0) {
->>>>>>> 65aec14f
       return LOG_ZERO;
     }
   }
@@ -76,14 +64,8 @@
     exp_alpha[i] = exp(value_of(alpha_vec[i]));
   }
 
-<<<<<<< HEAD
-  for (size_t i = 0; i < size; i++) {
+  for (size_t i = 0; i < max_size_seq_view; i++) {
     if (!(alpha_vec[i] == NEGATIVE_INFTY && n_vec[i] == 0)) {
-=======
-  for (size_t i = 0; i < max_size_seq_view; i++) {
-    if (!(alpha_vec[i] == -std::numeric_limits<double>::infinity()
-          && n_vec[i] == 0)) {
->>>>>>> 65aec14f
       if (include_summand<propto>::value) {
         logp -= lgamma(n_vec[i] + 1.0);
       }
