#ifndef STAN_MATH_REV_CORE_AUTODIFFSTACKSTORAGE_HPP
#define STAN_MATH_REV_CORE_AUTODIFFSTACKSTORAGE_HPP

#include <stan/math/memory/stack_alloc.hpp>
#include <vector>
#include <mutex>
#include <atomic>
#include <tbb/concurrent_vector.h>
#include <tbb/cache_aligned_allocator.h>
#include <tbb/scalable_allocator.h>

namespace stan {
namespace math {

// Internal macro used to modify global pointer definition to the
// global AD instance.
#ifdef STAN_THREADS
// Whenever STAN_THREADS is set a TLS keyword is used. For reasons
// explained below we use the GNU compiler extension __thread if
// supported by the compiler while the generic thread_local C++11
// keyword is used otherwise.
#ifdef __GNUC__
#define STAN_THREADS_DEF __thread
#else
#define STAN_THREADS_DEF thread_local
#endif
#else
// In case STAN_THREADS is not set, then no modifier is needed.
#define STAN_THREADS_DEF
#endif

/**
<<<<<<< HEAD
 * Provides a thread_local storage (TLS) singleton if needed. Read
 * warnings below!  For performance reasons the singleton is a global
 * static pointer which is initialized to a constant expression (the
 * nullptr). Doing allows for a faster access to the TLS pointer
 * instance. If one were to directly initialize the pointer with a
 * call to new, the compiler will insert additional code for each
 * reference in the code to the TLS. The additional code checks the
 * initialization status thus everytime one accesses the TLS, see [4]
 * for details and an example which demonstrates this. However, this
 * design requires that the pointer must be initialized with the
 * init() function before any var's are
 * instantiated. Otherwise a segfault will occur. The init() function
 * must be called for any thread which wants to use reverse mode
 * autodiff facilites.
 *
 * Furthermore, the declaration as a global (possibly thread local)
 * pointer allows the compiler to apply necessary inlining to get
 * maximal performance. However, this design suffers from "the static
 * init order fiasco"[0].  Anywhere this is used, we must be
 * absolutely positive that it doesn't matter when the singleton will
 * get initialized relative to other static variables.  In exchange,
 * we get a more performant singleton pattern.
 *
 * Formely, stan-math used in the threading case the defacto standard C++11
 * singleton pattern relying on a function wrapping a static local
 * variable. This standard pattern is expected to be well supported
 * by the major compilers (as its standard), but it does incur some
 * performance penalty.  There has been some discussion on this; see
 * [1] and [2] and the discussions those PRs link to as well. The
 * current design has a much reduced/almost no performance penalty
 * since the access to the TLS is not wrapped in extra function
 * calls. Moreover, the thread_local declaration below can be changed
 * to the __thread keyword which is a compiler-specific extension of
 * g++,clang++&intel and is around for much longer than C++11 such
 * that these compilers should support this design just as robust.
=======
 * This struct always provides access to the autodiff stack using
 * the singleton pattern. Read warnings below!
 *
 * The singleton <code>instance_</code> is a global static pointer,
 * which is thread local (TLS) if the STAN_THREADS preprocess variable
 * is defined.
>>>>>>> 8f8cbbb4
 *
 * The use of a pointer is motivated by performance reasons for the
 * threading case. When a TLS is used, initialization with a constant
 * expression at compile time is required for fast access to the
 * TLS. As the autodiff storage struct is non-POD, its initialization
 * is a dynamic expression at compile time. These dynamic expressions
 * are wrapped, in the TLS case, by a TLS wrapper function which slows
 * down its access. Using a pointer instead allows to initialize at
 * compile time to <code>nullptr</code>, which is a compile time
 * constant. In this case, the compiler avoids the use of a TLS
 * wrapper function.
 *
 * For performance reasons we use the __thread keyword on compilers
 * which support it. The __thread keyword is a GNU compiler-specific
 * (gcc, clang, Intel) extension which requires initialization with a
 * compile time constant expression. The C++11 keyword thread_local
 * does allow for constant and dynamic initialization of the
 * TLS. Thus, only the __thread keyword gurantees that constant
 * initialization and it's implied speedup, is used.
 *
 * The initialzation of the AD instance at run-time is handled by the
 * lifetime of a AutodiffStackSingleton object. More specifically, the
 * first instance of the AutodiffStackSingleton object will initialize
 * the AD instance and take ownership (it is the only one instance
 * with the private member own_instance_ being true). Thus, whenever
 * the first instance of the AutodiffStackSingleton object gets
 * destructed, the AD tape will be destructed as well. Within
 * stan-math the initialization of the AD instance for the main thread
 * of the program is handled by instantiating the singleton once in
 * the init_chainablestack.hpp file. Whenever STAN_THREADS is defined
 * then all created child threads must instantiate a
 * AutodiffStackSingleton object within the child thread before
 * accessing the AD system in order to initialize the TLS AD tape
 * within the child thread.
 *
 * The design of a globally held (optionally TLS) pointer, which is
 * globally initialized, allows the compiler to apply necessary
 * inlining to get maximal performance. However, the design suffers
 * from "the static init order fiasco"[0]. Whenever the static init
 * order fiasco occurs, the C++ client of the library may instantiate
 * a AutodiffStackSingleton object at the adequate code position prior
 * to any AD tape access to ensure proper initialization order. In
 * exchange, we get a more performant singleton pattern with automatic
 * initialization of the AD stack for the main thread. There has been
 * some discussion on earlier designs using the Mayer singleton
 * approach; see [1] and [2] and the discussions those PRs link to as
 * well.
 *
 * [0] https://isocpp.org/wiki/faq/ctors#static-init-order
 * [1] https://github.com/stan-dev/math/pull/840
 * [2] https://github.com/stan-dev/math/pull/826
 * [3]
 * http://discourse.mc-stan.org/t/potentially-dropping-support-for-older-versions-of-apples-version-of-clang/3780/
 * [4] https://discourse.mc-stan.org/t/thread-performance-penalty/7306/8
 */

// Internal macro used to modify global pointer definition to the
// global AD instance.
#ifdef STAN_THREADS
// Whenever STAN_THREADS is set a TLS keyword is used. For reasons
// explained above we use the GNU compiler extension __thread if
// supported by the compiler while the generic thread_local C++11
// keyword is used otherwise.
#ifdef __GNUC__
#define STAN_THREADS_DEF __thread
#else
#define STAN_THREADS_DEF thread_local
#endif
#else
// In case STAN_THREADS is not set, then no modifier is needed.
#define STAN_THREADS_DEF
#endif

// forward declarations to make these friends
static void recover_memory();
static void recover_memory_nested();
static void start_nested();
static bool empty_nested();
class ScopedChainableStack;

/**
 * This struct always provides access to the autodiff stack using
 * the singleton pattern. Read warnings below!
 *
 * The singleton <code>instance_</code> is a global static pointer,
 * which is thread local (TLS) if the STAN_THREADS preprocess variable
 * is defined.
 *
 * The use of a pointer is motivated by performance reasons for the
 * threading case. When a TLS is used, initialization with a constant
 * expression at compile time is required for fast access to the
 * TLS. As the autodiff storage struct is non-POD, its initialization
 * is a dynamic expression at compile time. These dynamic expressions
 * are wrapped, in the TLS case, by a TLS wrapper function which slows
 * down its access. Using a pointer instead allows to initialize at
 * compile time to <code>nullptr</code>, which is a compile time
 * constant. In this case, the compiler avoids the use of a TLS
 * wrapper function.
 *
 * For performance reasons we use the __thread keyword on compilers
 * which support it. The __thread keyword is a GNU compiler-specific
 * (gcc, clang, Intel) extension which requires initialization with a
 * compile time constant expression. The C++11 keyword thread_local
 * does allow for constant and dynamic initialization of the
 * TLS. Thus, only the __thread keyword gurantees that constant
 * initialization and it's implied speedup, is used.
 *
 * The initialzation of the AD instance at run-time is handled by the
 * lifetime of a AutodiffStackSingleton object. More specifically, the
 * first instance of the AutodiffStackSingleton object will initialize
 * the AD instance and take ownership (it is the only one instance
 * with the private member own_instance_ being true). Thus, whenever
 * the first instance of the AutodiffStackSingleton object gets
 * destructed, the AD tape will be destructed as well. Within
 * stan-math the initialization of the AD instance for the main thread
 * of the program is handled by instantiating the singleton once in
 * the init_chainablestack.hpp file. Whenever STAN_THREADS is defined
 * then all created child threads must instantiate a
 * AutodiffStackSingleton object within the child thread before
 * accessing the AD system in order to initialize the TLS AD tape
 * within the child thread.
 *
 * The design of a globally held (optionally TLS) pointer, which is
 * globally initialized, allows the compiler to apply necessary
 * inlining to get maximal performance. However, the design suffers
 * from "the static init order fiasco"[0]. Whenever the static init
 * order fiasco occurs, the C++ client of the library may instantiate
 * a AutodiffStackSingleton object at the adequate code position prior
 * to any AD tape access to ensure proper initialization order. In
 * exchange, we get a more performant singleton pattern with automatic
 * initialization of the AD stack for the main thread. There has been
 * some discussion on earlier designs using the Mayer singleton
 * approach; see [1] and [2] and the discussions those PRs link to as
 * well.
 *
 * [0] https://isocpp.org/wiki/faq/ctors#static-init-order
 * [1] https://github.com/stan-dev/math/pull/840
 * [2] https://github.com/stan-dev/math/pull/826
 * [3]
 * http://discourse.mc-stan.org/t/potentially-dropping-support-for-older-versions-of-apples-version-of-clang/3780/
 */

template <typename ChainableT, typename ChainableAllocT>
struct AutodiffStackSingleton {
  typedef AutodiffStackSingleton<ChainableT, ChainableAllocT>
      AutodiffStackSingleton_t;

<<<<<<< HEAD
  /*
  AutodiffStackSingleton() { init(); }
  ~AutodiffStackSingleton() {}
  */

  /*
static std::size_t get_new_stack_id() {
  static std::atomic<std::size_t> stack_counter{0};
  return stack_counter.fetch_add(1);
  static std::mutex stack_counter_mutex;
  std::lock_guard<std::mutex> stack_counter_lock(stack_counter_mutex);
  static std::size_t stack_counter = 0;
  std::size_t new_stack_id = stack_count
}
  */

  struct AutodiffStackStorage;

  /*
  typedef tbb::concurrent_vector<std::shared_ptr<AutodiffStackStorage>>
      global_stack_t;

  static std::mutex global_stack_mutex_;
  static global_stack_t &global_stack() {
    static global_stack_t global_stack_;
    return global_stack_;
  }
  */
=======
  AutodiffStackSingleton() : own_instance_(init()) {}
  ~AutodiffStackSingleton() {
    if (own_instance_) {
      delete instance_;
      instance_ = nullptr;
    }
  }
>>>>>>> 8f8cbbb4

  struct AutodiffStackStorage {
    // explicit AutodiffStackStorage(std::size_t stack_id) : stack_id_(stack_id)
    // {};

    AutodiffStackStorage()
        : is_active_(false), is_root_(false), previous_active_stack_(nullptr) {}

    ~AutodiffStackStorage() { recover(); }

    AutodiffStackStorage &operator=(const AutodiffStackStorage &) = delete;

    /*
    std::vector<ChainableT *, tbb::cache_aligned_allocator<ChainableT *> >
    var_stack_; std::vector<ChainableT *> var_nochain_stack_;
    std::vector<ChainableAllocT *> var_alloc_stack_;
    */
    /*
    std::vector<ChainableT *, tbb::cache_aligned_allocator<ChainableT *> >
    var_stack_; std::vector<ChainableT *,
    tbb::cache_aligned_allocator<ChainableT *> > var_nochain_stack_;
    std::vector<ChainableAllocT *, tbb::cache_aligned_allocator<ChainableAllocT
    *> > var_alloc_stack_;
    */
    std::vector<ChainableT *, tbb::scalable_allocator<ChainableT *> >
        var_stack_;
    std::vector<ChainableT *, tbb::scalable_allocator<ChainableT *> >
        var_nochain_stack_;
    std::vector<ChainableAllocT *, tbb::scalable_allocator<ChainableAllocT *> >
        var_alloc_stack_;
    stack_alloc memalloc_;

    // std::size_t stack_id_;

    friend void recover_memory();
    friend void recover_memory_nested();
    friend void start_nested();
    friend bool empty_nested();
    friend class ScopedChainableStack;
    friend class AutodiffStackSingleton;

   protected:
    bool is_active() const { return is_active_; }

    bool is_root() const { return is_root_; }

    // turns a given storage active and saves what was before active
    void activate() {
      if (is_active_)
        throw std::logic_error(
            "AutodiffStackStorage must not be active already when activating.");
      previous_active_stack_ = AutodiffStackSingleton_t::instance_;
      previous_active_stack_->is_active_ = false;
      AutodiffStackSingleton_t::instance_ = this;
      is_active_ = true;
    }

    // deactivates the current instance which is only allowed if
    // - it is active
    // - it is not the root instance which must persist
    // - the previous stack must not be active atm
    // it automatically activates the previously active instance
    void deactivate() {
      if (!is_active_)
        throw std::logic_error(
            "AutodiffStackStorage must be active already when deactivating.");
      if (is_root())
        throw std::logic_error(
            "Root AutodiffStackStorage cannot be deactivated.");
      if (previous_active_stack_->is_active_)
        throw std::logic_error(
            "Previous AutodiffStackStorage must be deactive when "
            "reactivating.");
      previous_active_stack_->is_active_ = true;
      AutodiffStackSingleton_t::instance_ = previous_active_stack_;
      is_active_ = false;
    }

    // recover ressources such that they are freed, but still
    // allocated for re-use at a later stage
    void recover() {
      var_stack_.clear();
      var_nochain_stack_.clear();
      for (size_t i = 0; i != var_alloc_stack_.size(); ++i) {
        delete var_alloc_stack_[i];
      }
      var_alloc_stack_.clear();
      memalloc_.recover_all();
    }

   private:
    bool is_active_;
    bool is_root_;
    AutodiffStackStorage *previous_active_stack_;

    // nested positions
    /*
    std::vector<size_t> nested_var_stack_sizes_;
    std::vector<size_t> nested_var_nochain_stack_sizes_;
    std::vector<size_t> nested_var_alloc_stack_starts_;
    */

    // creates a new nochain stack and returns a pointer to it. This
    // operation is thread-safe. Not really needed anymore as global
    // stack went away.
    /*
    std::shared_ptr<AutodiffStackStorage> get_child_stack() const {
      return std::shared_ptr<AutodiffStackStorage>(
          new AutodiffStackStorage(stack_id_));
      // return *(
      //    global_stack().emplace_back(std::shared_ptr<AutodiffStackStorage>(
      //        new AutodiffStackStorage(stack_id_))));
    }
    */
  };

<<<<<<< HEAD
  friend class AutodiffStackStorage;

  // the queue is used to keep record of nested AD tapes
  /*
  struct AutodiffStackQueue {
    AutodiffStackQueue()
        : stack_id_(get_new_stack_id()),
          current_instance_(0),
          instance_stack_(1, std::shared_ptr<AutodiffStackStorage>(
                                 new AutodiffStackStorage(stack_id_))) {}

    AutodiffStackQueue &operator=(const AutodiffStackQueue &) = delete;

    const std::size_t stack_id_;
    std::size_t current_instance_;
    std::vector<std::shared_ptr<AutodiffStackStorage>> instance_stack_;
  };
  */

  AutodiffStackSingleton() = delete;
=======
>>>>>>> 8f8cbbb4
  explicit AutodiffStackSingleton(AutodiffStackSingleton_t const &) = delete;
  AutodiffStackSingleton &operator=(const AutodiffStackSingleton_t &) = delete;

  static STAN_THREADS_DEF AutodiffStackStorage *instance_;
<<<<<<< HEAD

  static void init() {
    if (!instance_) {
      std::cout << "Creating AD tape instance in init." << std::endl;
      AutodiffStackStorage *root_instance = new AutodiffStackStorage();
      root_instance->is_root_ = true;
      instance_ = root_instance;
      root_instance->activate();
      std::cout << "Root instance activated." << std::endl;
      if (instance_->is_root())
        std::cout << "Yep, we got root" << std::endl;
      else
        std::cout << "Nope, we do not have root" << std::endl;
      // AutodiffStackQueue &local_queue = queue();
      // instance_
      //    = local_queue.instance_stack_[local_queue.current_instance_].get();
    }
  }

=======

 private:
  static bool init() {
    if (!instance_) {
      instance_ = new AutodiffStackStorage();
      return true;
    }
    return false;
  }

>>>>>>> 8f8cbbb4
  bool own_instance_;
};

template <typename ChainableT, typename ChainableAllocT>
STAN_THREADS_DEF
    typename AutodiffStackSingleton<ChainableT,
                                    ChainableAllocT>::AutodiffStackStorage
        *AutodiffStackSingleton<ChainableT, ChainableAllocT>::instance_
    = nullptr;
<<<<<<< HEAD

/*
template <typename ChainableT, typename ChainableAllocT>
std::mutex
    AutodiffStackSingleton<ChainableT,
    ChainableAllocT>::global_stack_mutex_;
*/
=======
>>>>>>> 8f8cbbb4

}  // namespace math
}  // namespace stan
#endif<|MERGE_RESOLUTION|>--- conflicted
+++ resolved
@@ -30,7 +30,6 @@
 #endif
 
 /**
-<<<<<<< HEAD
  * Provides a thread_local storage (TLS) singleton if needed. Read
  * warnings below!  For performance reasons the singleton is a global
  * static pointer which is initialized to a constant expression (the
@@ -66,14 +65,6 @@
  * to the __thread keyword which is a compiler-specific extension of
  * g++,clang++&intel and is around for much longer than C++11 such
  * that these compilers should support this design just as robust.
-=======
- * This struct always provides access to the autodiff stack using
- * the singleton pattern. Read warnings below!
- *
- * The singleton <code>instance_</code> is a global static pointer,
- * which is thread local (TLS) if the STAN_THREADS preprocess variable
- * is defined.
->>>>>>> 8f8cbbb4
  *
  * The use of a pointer is motivated by performance reasons for the
  * threading case. When a TLS is used, initialization with a constant
@@ -221,7 +212,6 @@
   typedef AutodiffStackSingleton<ChainableT, ChainableAllocT>
       AutodiffStackSingleton_t;
 
-<<<<<<< HEAD
   /*
   AutodiffStackSingleton() { init(); }
   ~AutodiffStackSingleton() {}
@@ -250,15 +240,6 @@
     return global_stack_;
   }
   */
-=======
-  AutodiffStackSingleton() : own_instance_(init()) {}
-  ~AutodiffStackSingleton() {
-    if (own_instance_) {
-      delete instance_;
-      instance_ = nullptr;
-    }
-  }
->>>>>>> 8f8cbbb4
 
   struct AutodiffStackStorage {
     // explicit AutodiffStackStorage(std::size_t stack_id) : stack_id_(stack_id)
@@ -375,7 +356,6 @@
     */
   };
 
-<<<<<<< HEAD
   friend class AutodiffStackStorage;
 
   // the queue is used to keep record of nested AD tapes
@@ -396,13 +376,10 @@
   */
 
   AutodiffStackSingleton() = delete;
-=======
->>>>>>> 8f8cbbb4
   explicit AutodiffStackSingleton(AutodiffStackSingleton_t const &) = delete;
   AutodiffStackSingleton &operator=(const AutodiffStackSingleton_t &) = delete;
 
   static STAN_THREADS_DEF AutodiffStackStorage *instance_;
-<<<<<<< HEAD
 
   static void init() {
     if (!instance_) {
@@ -422,19 +399,7 @@
     }
   }
 
-=======
-
- private:
-  static bool init() {
-    if (!instance_) {
-      instance_ = new AutodiffStackStorage();
-      return true;
-    }
-    return false;
-  }
-
->>>>>>> 8f8cbbb4
-  bool own_instance_;
+  // bool own_instance_;
 };
 
 template <typename ChainableT, typename ChainableAllocT>
@@ -443,16 +408,6 @@
                                     ChainableAllocT>::AutodiffStackStorage
         *AutodiffStackSingleton<ChainableT, ChainableAllocT>::instance_
     = nullptr;
-<<<<<<< HEAD
-
-/*
-template <typename ChainableT, typename ChainableAllocT>
-std::mutex
-    AutodiffStackSingleton<ChainableT,
-    ChainableAllocT>::global_stack_mutex_;
-*/
-=======
->>>>>>> 8f8cbbb4
 
 }  // namespace math
 }  // namespace stan
