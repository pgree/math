#ifndef STAN_MATH_REV_CORE_OPERATOR_MULTIPLICATION_HPP
#define STAN_MATH_REV_CORE_OPERATOR_MULTIPLICATION_HPP

#include <stan/math/prim/meta.hpp>
#include <stan/math/rev/core/var.hpp>
#include <stan/math/rev/core/vv_vari.hpp>
#include <stan/math/rev/core/vd_vari.hpp>
#include <stan/math/prim/fun/constants.hpp>
#include <stan/math/prim/fun/is_any_nan.hpp>
#include <limits>
#include <type_traits>

namespace stan {
namespace math {

namespace internal {
class multiply_vv_vari : public op_vv_vari {
 public:
  multiply_vv_vari(vari* avi, vari* bvi)
      : op_vv_vari(avi->val_ * bvi->val_, avi, bvi) {}
  void chain() {
    if (unlikely(is_any_nan(avi_->val_, bvi_->val_))) {
      avi_->adj_ = NOT_A_NUMBER;
      bvi_->adj_ = NOT_A_NUMBER;
    } else {
      avi_->adj_ += bvi_->val_ * adj_;
      bvi_->adj_ += avi_->val_ * adj_;
    }
  }
};

class multiply_vd_vari : public op_vd_vari {
 public:
  multiply_vd_vari(vari* avi, double b) : op_vd_vari(avi->val_ * b, avi, b) {}
  void chain() {
    if (unlikely(is_any_nan(avi_->val_, bd_))) {
      avi_->adj_ = NOT_A_NUMBER;
    } else {
      avi_->adj_ += adj_ * bd_;
    }
  }
};
}  // namespace internal

/**
 * Multiplication operator for two variables (C++).
 *
 * The partial derivatives are
 *
 * \f$\frac{\partial}{\partial x} (x * y) = y\f$, and
 *
 * \f$\frac{\partial}{\partial y} (x * y) = x\f$.
 *
   \f[
   \mbox{operator*}(x, y) =
   \begin{cases}
     xy & \mbox{if } -\infty\leq x, y \leq \infty \\[6pt]
     \textrm{NaN} & \mbox{if } x = \textrm{NaN or } y = \textrm{NaN}
   \end{cases}
   \f]

   \f[
   \frac{\partial\, \mbox{operator*}(x, y)}{\partial x} =
   \begin{cases}
     y & \mbox{if } -\infty\leq x, y \leq \infty \\[6pt]
     \textrm{NaN} & \mbox{if } x = \textrm{NaN or } y = \textrm{NaN}
   \end{cases}
   \f]

   \f[
   \frac{\partial\, \mbox{operator*}(x, y)}{\partial y} =
   \begin{cases}
     x & \mbox{if } -\infty\leq x, y \leq \infty \\[6pt]
     \textrm{NaN} & \mbox{if } x = \textrm{NaN or } y = \textrm{NaN}
   \end{cases}
   \f]
 *
 * @param a First variable operand.
 * @param b Second variable operand.
 * @return Variable result of multiplying operands.
 */
inline var operator*(var a, var b) {
  return {new internal::multiply_vv_vari(a.vi_, b.vi_)};
}

/**
 * Multiplication operator for a variable and a scalar (C++).
 *
 * The partial derivative for the variable is
 *
 * \f$\frac{\partial}{\partial x} (x * c) = c\f$, and
 *
<<<<<<< HEAD
 * @tparam T scalar type of second operand
=======
 * @tparam Arith An arithmetic type
>>>>>>> b3dde68e
 * @param a Variable operand.
 * @param b Scalar operand.
 * @return Variable result of multiplying operands.
 */
<<<<<<< HEAD
template <typename T, typename = std::enable_if_t<std::is_arithmetic<T>::value>>
inline var operator*(const var& a, T b) {
=======
template <typename Arith, require_arithmetic_t<Arith>...>
inline var operator*(var a, Arith b) {
>>>>>>> b3dde68e
  if (b == 1.0) {
    return a;
  }
  return {new internal::multiply_vd_vari(a.vi_, b)};
}

/**
 * Multiplication operator for a scalar and a variable (C++).
 *
 * The partial derivative for the variable is
 *
 * \f$\frac{\partial}{\partial y} (c * y) = c\f$.
 *
<<<<<<< HEAD
 * @tparam T scalar type of first operand
=======
 * @tparam Arith An arithmetic type
>>>>>>> b3dde68e
 * @param a Scalar operand.
 * @param b Variable operand.
 * @return Variable result of multiplying the operands.
 */
<<<<<<< HEAD
template <typename T, typename = std::enable_if_t<std::is_arithmetic<T>::value>>
inline var operator*(T a, const var& b) {
=======
template <typename Arith, require_arithmetic_t<Arith>...>
inline var operator*(Arith a, var b) {
>>>>>>> b3dde68e
  if (a == 1.0) {
    return b;
  }
  return {new internal::multiply_vd_vari(b.vi_, a)};  // by symmetry
}

}  // namespace math
}  // namespace stan
#endif<|MERGE_RESOLUTION|>--- conflicted
+++ resolved
@@ -90,22 +90,13 @@
  *
  * \f$\frac{\partial}{\partial x} (x * c) = c\f$, and
  *
-<<<<<<< HEAD
- * @tparam T scalar type of second operand
-=======
  * @tparam Arith An arithmetic type
->>>>>>> b3dde68e
  * @param a Variable operand.
  * @param b Scalar operand.
  * @return Variable result of multiplying operands.
  */
-<<<<<<< HEAD
-template <typename T, typename = std::enable_if_t<std::is_arithmetic<T>::value>>
-inline var operator*(const var& a, T b) {
-=======
 template <typename Arith, require_arithmetic_t<Arith>...>
 inline var operator*(var a, Arith b) {
->>>>>>> b3dde68e
   if (b == 1.0) {
     return a;
   }
@@ -119,22 +110,13 @@
  *
  * \f$\frac{\partial}{\partial y} (c * y) = c\f$.
  *
-<<<<<<< HEAD
- * @tparam T scalar type of first operand
-=======
  * @tparam Arith An arithmetic type
->>>>>>> b3dde68e
  * @param a Scalar operand.
  * @param b Variable operand.
  * @return Variable result of multiplying the operands.
  */
-<<<<<<< HEAD
-template <typename T, typename = std::enable_if_t<std::is_arithmetic<T>::value>>
-inline var operator*(T a, const var& b) {
-=======
 template <typename Arith, require_arithmetic_t<Arith>...>
 inline var operator*(Arith a, var b) {
->>>>>>> b3dde68e
   if (a == 1.0) {
     return b;
   }
