--- conflicted
+++ resolved
@@ -331,7 +331,7 @@
   /**
    * Return the number of columns for this class's `val_` member
    */
-  Eigen::Index cols() const { return val_.rows(); }
+  Eigen::Index cols() const { return val_.cols(); }
   /**
    * Return the size of this class's `val_` member
    */
@@ -400,14 +400,9 @@
    * @tparam S A dense Eigen type that is convertible to `value_type`
    * @param x Value of the constructed variable.
    */
-<<<<<<< HEAD
-  template <typename S, require_convertible_t<S&, T>* = nullptr>
-  explicit vari_value(const S& x) noexcept
-=======
   template <typename S, require_convertible_t<S&, T>* = nullptr,
             require_not_arena_matrix_t<S>* = nullptr>
   explicit vari_value(const S& x)
->>>>>>> 76bcc0fc
       : val_mem_(ChainableStack::instance_->memalloc_.alloc_array<eigen_scalar>(
             x.size())),
         adj_mem_(ChainableStack::instance_->memalloc_.alloc_array<eigen_scalar>(
@@ -465,7 +460,7 @@
   /**
    * Return the number of columns for this class's `val_` member
    */
-  Eigen::Index cols() const { return val_.rows(); }
+  Eigen::Index cols() const { return val_.cols(); }
   /**
    * Return the size of this class's `val_` member
    */
