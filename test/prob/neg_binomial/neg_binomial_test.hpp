// Arguments: Ints, Doubles, Doubles
#include <stan/math/prim/scal.hpp>
#include <stdexcept>

using stan::math::var;
using std::numeric_limits;
using std::vector;

class AgradDistributionsNegBinomial : public AgradDistributionTest {
 public:
  void valid_values(vector<vector<double> >& parameters,
                    vector<double>& log_prob) {
    vector<double> param(3);

    param[0] = 10;   // n
    param[1] = 2.0;  // alpha
    param[2] = 1.5;  // beta
    parameters.push_back(param);
    log_prob.push_back(-7.786663293475162284096);  // expected log_prob

    param[0] = 100;  // n
    param[1] = 3.0;  // alpha
    param[2] = 3.5;  // beta
    parameters.push_back(param);
    log_prob.push_back(-142.6147368129045105434);  // expected log_prob

    param[0] = 13;
    param[1] = 1e11;  // alpha > 1e10, causes redux to Poisson
    param[2] = 1e10;  // equiv to Poisson(1e11/1e10) = Poisson(10)
    parameters.push_back(param);
    log_prob.push_back(-2.6185576442008289933);  // log poisson(13|10)
  }

  void invalid_values(vector<size_t>& index, vector<double>& value) {
    // n
    index.push_back(0U);
    value.push_back(-1);

    // alpha
    index.push_back(1U);
    value.push_back(0);

    // beta
    index.push_back(2U);
    value.push_back(0);
  }

  template <class T_n, class T_shape, class T_inv_scale, typename T3,
            typename T4, typename T5>
  typename stan::return_type<T_shape, T_inv_scale>::type log_prob(
      const T_n& n, const T_shape& alpha, const T_inv_scale& beta, const T3&,
      const T4&, const T5&) {
    return stan::math::neg_binomial_log(n, alpha, beta);
  }

  template <bool propto, class T_n, class T_shape, class T_inv_scale,
            typename T3, typename T4, typename T5>
  typename stan::return_type<T_shape, T_inv_scale>::type log_prob(
      const T_n& n, const T_shape& alpha, const T_inv_scale& beta, const T3&,
      const T4&, const T5) {
    return stan::math::neg_binomial_log<propto>(n, alpha, beta);
  }

  template <class T_n, class T_shape, class T_inv_scale, typename T3,
            typename T4, typename T5>
  typename stan::return_type<T_shape, T_inv_scale>::type log_prob_function(
      const T_n& n, const T_shape& alpha, const T_inv_scale& beta, const T3&,
      const T4&, const T5&) {
    using stan::math::binomial_coefficient_log;
    using stan::math::log1m;
    using stan::math::multiply_log;
    using std::log;

    if (alpha > 1e10)
      return -lgamma(n + 1.0) + multiply_log(n, alpha / beta) - alpha / beta;
    if (n != 0)
      return binomial_coefficient_log<
                 typename stan::scalar_type<T_shape>::type>(n + alpha - 1.0, n)
             - n * log1p(beta) + alpha * log(beta / (1 + beta));
<<<<<<< HEAD
    return -1.0 / 0;  // FIXME: What is supposed to happen when n == 0?
=======
    return log(0.0);
>>>>>>> d0c6e62f
  }
};<|MERGE_RESOLUTION|>--- conflicted
+++ resolved
@@ -77,10 +77,6 @@
       return binomial_coefficient_log<
                  typename stan::scalar_type<T_shape>::type>(n + alpha - 1.0, n)
              - n * log1p(beta) + alpha * log(beta / (1 + beta));
-<<<<<<< HEAD
-    return -1.0 / 0;  // FIXME: What is supposed to happen when n == 0?
-=======
     return log(0.0);
->>>>>>> d0c6e62f
   }
 };