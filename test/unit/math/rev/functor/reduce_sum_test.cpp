#include <stan/math.hpp>
#include <test/unit/math/prim/functor/reduce_sum_util.hpp>
#include <gtest/gtest.h>
#include <algorithm>
#include <sstream>
#include <tuple>
#include <vector>

TEST(StanMathRev_reduce_sum, no_args) {
  tbb::task_scheduler_init default_scheduler;
  using stan::math::var;
  using stan::math::test::get_new_msg;
  using stan::math::test::sum_lpdf;
<<<<<<< HEAD

  std::vector<stan::math::var> data(0);
=======
  std::vector<var> data(0);
>>>>>>> 560c293a
  EXPECT_EQ(0.0, stan::math::reduce_sum_static<sum_lpdf>(
                     data, 1, stan::math::test::get_new_msg())
                     .val())
      << "Failed for reduce_sum_static";
  EXPECT_EQ(0.0, stan::math::reduce_sum<sum_lpdf>(
                     data, 1, stan::math::test::get_new_msg())
                     .val())
      << "Failed for reduce_sum";
}

TEST(StanMathRev_reduce_sum, value) {
  using stan::math::test::count_lpdf;
  using stan::math::test::get_new_msg;
  tbb::task_scheduler_init default_scheduler;
  double lambda_d = 10.0;
  const std::size_t elems = 10000;
  std::vector<int> data(elems);

  for (std::size_t i = 0; i != elems; ++i)
    data[i] = i;

  std::vector<int> idata;
  std::vector<double> vlambda_d(1, lambda_d);

  double poisson_lpdf = stan::math::reduce_sum<count_lpdf<double>>(
      data, 5, get_new_msg(), vlambda_d, idata);

  double poisson_lpdf_ref = stan::math::poisson_lpmf(data, lambda_d);

  EXPECT_FLOAT_EQ(poisson_lpdf, poisson_lpdf_ref)
      << "ref value of poisson lpdf : " << poisson_lpdf_ref << std::endl
      << "value of poisson lpdf : " << poisson_lpdf << std::endl;

  double poisson_lpdf_static
      = stan::math::reduce_sum_static<count_lpdf<double>>(
          data, 5, get_new_msg(), vlambda_d, idata);

  EXPECT_FLOAT_EQ(poisson_lpdf_static, poisson_lpdf_ref);
}

TEST(StanMathRev_reduce_sum, gradient) {
  using stan::math::var;
  using stan::math::test::count_lpdf;
  using stan::math::test::get_new_msg;
  tbb::task_scheduler_init default_scheduler;

  double lambda_d = 10.0;
  const std::size_t elems = 10000;
  std::vector<int> data(elems);

  for (std::size_t i = 0; i != elems; ++i)
    data[i] = i;

  var lambda_v = lambda_d;

  std::vector<int> idata;
  std::vector<var> vlambda_v(1, lambda_v);

  var poisson_lpdf = stan::math::reduce_sum<count_lpdf<var>>(
      data, 5, get_new_msg(), vlambda_v, idata);

  var lambda_ref = lambda_d;
  var poisson_lpdf_ref = stan::math::poisson_lpmf(data, lambda_ref);

  EXPECT_FLOAT_EQ(value_of(poisson_lpdf), value_of(poisson_lpdf_ref));

  stan::math::grad(poisson_lpdf_ref.vi_);
  const double lambda_ref_adj = lambda_ref.adj();

  stan::math::set_zero_all_adjoints();
  stan::math::grad(poisson_lpdf.vi_);
  const double lambda_adj = lambda_v.adj();

  EXPECT_FLOAT_EQ(lambda_adj, lambda_ref_adj)
      << "ref value of poisson lpdf : " << poisson_lpdf_ref.val() << std::endl
      << "ref gradient wrt to lambda: " << lambda_ref_adj << std::endl
      << "value of poisson lpdf : " << poisson_lpdf.val() << std::endl
      << "gradient wrt to lambda: " << lambda_adj << std::endl;

  var poisson_lpdf_static = stan::math::reduce_sum_static<count_lpdf<var>>(
      data, 5, get_new_msg(), vlambda_v, idata);

  stan::math::set_zero_all_adjoints();
  stan::math::grad(poisson_lpdf_static.vi_);
  const double lambda_adj_static = lambda_v.adj();
  EXPECT_FLOAT_EQ(lambda_adj_static, lambda_ref_adj);
  stan::math::recover_memory();
}

TEST(StanMathRev_reduce_sum, grainsize) {
  using stan::math::var;
  using stan::math::test::count_lpdf;
  using stan::math::test::get_new_msg;
  tbb::task_scheduler_init default_scheduler;

  double lambda_d = 10.0;
  const std::size_t elems = 10000;
  std::vector<int> data(elems);

  for (std::size_t i = 0; i != elems; ++i)
    data[i] = i;

  var lambda_v = lambda_d;

  std::vector<int> idata;
  std::vector<var> vlambda_v(1, lambda_v);

  EXPECT_THROW(stan::math::reduce_sum<count_lpdf<var>>(data, 0, get_new_msg(),
                                                       vlambda_v, idata),
               std::domain_error);

  EXPECT_THROW(stan::math::reduce_sum<count_lpdf<var>>(data, -1, get_new_msg(),
                                                       vlambda_v, idata),
               std::domain_error);

  EXPECT_NO_THROW(stan::math::reduce_sum<count_lpdf<var>>(
      data, 1, get_new_msg(), vlambda_v, idata));

  EXPECT_NO_THROW(stan::math::reduce_sum<count_lpdf<var>>(
      data, 2 * elems, get_new_msg(), vlambda_v, idata));

  EXPECT_THROW(stan::math::reduce_sum_static<count_lpdf<var>>(
                   data, 0, get_new_msg(), vlambda_v, idata),
               std::domain_error);

  EXPECT_THROW(stan::math::reduce_sum_static<count_lpdf<var>>(
                   data, -1, get_new_msg(), vlambda_v, idata),
               std::domain_error);

  EXPECT_NO_THROW(stan::math::reduce_sum_static<count_lpdf<var>>(
      data, 1, get_new_msg(), vlambda_v, idata));

  EXPECT_NO_THROW(stan::math::reduce_sum_static<count_lpdf<var>>(
      data, 2 * elems, get_new_msg(), vlambda_v, idata));

  stan::math::recover_memory();
}

TEST(StanMathRev_reduce_sum, nesting_gradient) {
  using stan::math::var;
  using stan::math::test::get_new_msg;
  using stan::math::test::nesting_count_lpdf;
  tbb::task_scheduler_init default_scheduler;

  double lambda_d = 10.0;
  const std::size_t elems = 10000;
  std::vector<int> data(elems);

  for (std::size_t i = 0; i != elems; ++i)
    data[i] = i;

  var lambda_v = lambda_d;

  std::vector<int> idata;
  std::vector<var> vlambda_v(1, lambda_v);

  var poisson_lpdf = stan::math::reduce_sum<nesting_count_lpdf<var>>(
      data, 5, get_new_msg(), vlambda_v, idata);

  var lambda_ref = lambda_d;
  var poisson_lpdf_ref = stan::math::poisson_lpmf(data, lambda_ref);

  EXPECT_FLOAT_EQ(value_of(poisson_lpdf), value_of(poisson_lpdf_ref));

  stan::math::grad(poisson_lpdf_ref.vi_);
  const double lambda_ref_adj = lambda_ref.adj();

  stan::math::set_zero_all_adjoints();
  stan::math::grad(poisson_lpdf.vi_);
  const double lambda_adj = lambda_v.adj();

  EXPECT_FLOAT_EQ(lambda_adj, lambda_ref_adj)
      << "ref value of poisson lpdf : " << poisson_lpdf_ref.val() << std::endl
      << "ref gradient wrt to lambda: " << lambda_ref_adj << std::endl
      << "value of poisson lpdf : " << poisson_lpdf.val() << std::endl
      << "gradient wrt to lambda: " << lambda_adj << std::endl;

  var poisson_lpdf_static
      = stan::math::reduce_sum_static<nesting_count_lpdf<var>>(
          data, 5, get_new_msg(), vlambda_v, idata);

  stan::math::set_zero_all_adjoints();
  stan::math::grad(poisson_lpdf_static.vi_);
  const double lambda_adj_static = lambda_v.adj();

  EXPECT_FLOAT_EQ(lambda_adj_static, lambda_ref_adj);
  stan::math::recover_memory();
}

TEST(StanMathRev_reduce_sum, grouped_gradient) {
  using stan::math::var;
  using stan::math::test::get_new_msg;
  using stan::math::test::grouped_count_lpdf;
  tbb::task_scheduler_init default_scheduler;

  double lambda_d = 10.0;
  const std::size_t groups = 10;
  const std::size_t elems_per_group = 1000;
  const std::size_t elems = groups * elems_per_group;

  std::vector<int> data(elems);
  std::vector<int> gidx(elems);

  for (std::size_t i = 0; i != elems; ++i) {
    data[i] = i;
    gidx[i] = i / elems_per_group;
  }

  std::vector<var> vlambda_v;

  for (std::size_t i = 0; i != groups; ++i)
    vlambda_v.push_back(i + 0.2);

  var lambda_v = vlambda_v[0];

  var poisson_lpdf = stan::math::reduce_sum<grouped_count_lpdf<var>>(
      data, 5, get_new_msg(), vlambda_v, gidx);

  std::vector<var> vref_lambda_v;
  for (std::size_t i = 0; i != elems; ++i) {
    vref_lambda_v.push_back(vlambda_v[gidx[i]]);
  }
  var lambda_ref = vlambda_v[0];
  var poisson_lpdf_ref = stan::math::poisson_lpmf(data, vref_lambda_v);

  EXPECT_FLOAT_EQ(value_of(poisson_lpdf), value_of(poisson_lpdf_ref));

  stan::math::grad(poisson_lpdf_ref.vi_);
  const double lambda_ref_adj = lambda_ref.adj();

  stan::math::set_zero_all_adjoints();
  stan::math::grad(poisson_lpdf.vi_);
  const double lambda_adj = lambda_v.adj();

  EXPECT_FLOAT_EQ(lambda_adj, lambda_ref_adj)
      << "ref value of poisson lpdf : " << poisson_lpdf_ref.val() << std::endl
      << "ref gradient wrt to lambda: " << lambda_ref_adj << std::endl
      << "value of poisson lpdf : " << poisson_lpdf.val() << std::endl
      << "gradient wrt to lambda: " << lambda_adj << std::endl;

  var poisson_lpdf_static
      = stan::math::reduce_sum_static<grouped_count_lpdf<var>>(
          data, 5, get_new_msg(), vlambda_v, gidx);

  stan::math::set_zero_all_adjoints();
  stan::math::grad(poisson_lpdf_static.vi_);
  const double lambda_adj_static = lambda_v.adj();
  EXPECT_FLOAT_EQ(lambda_adj_static, lambda_ref_adj);
  stan::math::recover_memory();
}

TEST(StanMathRev_reduce_sum, grouped_gradient_eigen) {
  using stan::math::var;
  using stan::math::test::get_new_msg;
  using stan::math::test::grouped_count_lpdf;
  tbb::task_scheduler_init default_scheduler;

  double lambda_d = 10.0;
  const std::size_t groups = 10;
  const std::size_t elems_per_group = 1000;
  const std::size_t elems = groups * elems_per_group;

  std::vector<int> data(elems);
  std::vector<int> gidx(elems);

  for (std::size_t i = 0; i != elems; ++i) {
    data[i] = i;
    gidx[i] = i / elems_per_group;
  }

  Eigen::Matrix<var, -1, 1> vlambda_v(groups);

  for (std::size_t i = 0; i != groups; ++i)
    vlambda_v[i] = i + 0.2;
  var lambda_v = vlambda_v[0];

  var poisson_lpdf = stan::math::reduce_sum<grouped_count_lpdf<var>>(
      data, 5, get_new_msg(), vlambda_v, gidx);

  std::vector<var> vref_lambda_v;
  for (std::size_t i = 0; i != elems; ++i) {
    vref_lambda_v.push_back(vlambda_v[gidx[i]]);
  }
  var lambda_ref = vlambda_v[0];

  var poisson_lpdf_ref = stan::math::poisson_lpmf(data, vref_lambda_v);

  EXPECT_FLOAT_EQ(value_of(poisson_lpdf), value_of(poisson_lpdf_ref));

  stan::math::grad(poisson_lpdf_ref.vi_);
  const double lambda_ref_adj = lambda_ref.adj();

  stan::math::set_zero_all_adjoints();
  stan::math::grad(poisson_lpdf.vi_);
  const double lambda_adj = lambda_v.adj();

  EXPECT_FLOAT_EQ(lambda_adj, lambda_ref_adj)
      << "ref value of poisson lpdf : " << poisson_lpdf_ref.val() << std::endl
      << "ref gradient wrt to lambda: " << lambda_ref_adj << std::endl
      << "value of poisson lpdf : " << poisson_lpdf.val() << std::endl
      << "gradient wrt to lambda: " << lambda_adj << std::endl;

  var poisson_lpdf_static
      = stan::math::reduce_sum_static<grouped_count_lpdf<var>>(
          data, 5, get_new_msg(), vlambda_v, gidx);

  stan::math::set_zero_all_adjoints();
  stan::math::grad(poisson_lpdf_static.vi_);
  const double lambda_adj_static = lambda_v.adj();

  EXPECT_FLOAT_EQ(lambda_adj_static, lambda_ref_adj);

  stan::math::recover_memory();
}

TEST(StanMathRev_reduce_sum, slice_group_gradient) {
  using stan::math::var;
  using stan::math::test::get_new_msg;
  using stan::math::test::slice_group_count_lpdf;
  tbb::task_scheduler_init default_scheduler;

  double lambda_d = 10.0;
  const std::size_t groups = 10;
  const std::size_t elems_per_group = 1000;
  const std::size_t elems = groups * elems_per_group;

  std::vector<int> data(elems);
  std::vector<int> gidx(elems);
  std::vector<int> gsidx(groups + 1);

  for (std::size_t i = 0, k = 0; i != groups; ++i) {
    gsidx[i] = k;
    for (std::size_t j = 0; j != elems_per_group; ++j, ++k) {
      data[k] = k;
      gidx[k] = i;
    }
    gsidx[i + 1] = k;
  }

  std::vector<var> vlambda_v;

  for (std::size_t i = 0; i != groups; ++i)
    vlambda_v.push_back(i + 0.2);

  var lambda_v = vlambda_v[0];

  var poisson_lpdf = stan::math::reduce_sum<slice_group_count_lpdf<var>>(
      vlambda_v, 5, get_new_msg(), data, gsidx);

  std::vector<var> vref_lambda_v;
  for (std::size_t i = 0; i != elems; ++i) {
    vref_lambda_v.push_back(vlambda_v[gidx[i]]);
  }
  var lambda_ref = vlambda_v[0];

  var poisson_lpdf_ref = stan::math::poisson_lpmf(data, vref_lambda_v);

  EXPECT_FLOAT_EQ(value_of(poisson_lpdf), value_of(poisson_lpdf_ref));

  stan::math::grad(poisson_lpdf_ref.vi_);
  const double lambda_ref_adj = lambda_ref.adj();

  stan::math::set_zero_all_adjoints();
  stan::math::grad(poisson_lpdf.vi_);
  const double lambda_adj = lambda_v.adj();

  EXPECT_FLOAT_EQ(lambda_adj, lambda_ref_adj)
      << "ref value of poisson lpdf : " << poisson_lpdf_ref.val() << std::endl
      << "ref gradient wrt to lambda: " << lambda_ref_adj << std::endl
      << "value of poisson lpdf : " << poisson_lpdf.val() << std::endl
      << "gradient wrt to lambda: " << lambda_adj << std::endl;

  var poisson_lpdf_static
      = stan::math::reduce_sum_static<slice_group_count_lpdf<var>>(
          vlambda_v, 5, get_new_msg(), data, gsidx);

  stan::math::set_zero_all_adjoints();
  stan::math::grad(poisson_lpdf_static.vi_);
  const double lambda_adj_static = lambda_v.adj();

  EXPECT_FLOAT_EQ(lambda_adj_static, lambda_ref_adj);

  stan::math::recover_memory();
}

#ifdef STAN_THREADS
std::vector<int> threading_test_global;
struct threading_test_lpdf {
  template <typename T1>
  inline auto operator()(std::size_t start, std::size_t end, const std::vector<T1>&,
			 std::ostream* msgs) const {
    threading_test_global[start] = tbb::this_task_arena::current_thread_index();

    return stan::return_type_t<T1>(0);
  }
};

TEST(StanMathRev_reduce_sum, threading) {
  tbb::task_scheduler_init default_scheduler;
  threading_test_global = std::vector<int>(10000, 0);
  std::vector<stan::math::var> data(threading_test_global.size(), 0);
  stan::math::reduce_sum_static<threading_test_lpdf>(data, 1, nullptr);

  auto uniques = std::set<int>(threading_test_global.begin(), threading_test_global.end());

  EXPECT_GT(uniques.size(), 1);

  threading_test_global = std::vector<int>(10000, 0);

  stan::math::reduce_sum<threading_test_lpdf>(data, 1, nullptr);

  uniques = std::set<int>(threading_test_global.begin(), threading_test_global.end());

  EXPECT_GT(uniques.size(), 1);

  stan::math::recover_memory();
}
#endif<|MERGE_RESOLUTION|>--- conflicted
+++ resolved
@@ -11,12 +11,7 @@
   using stan::math::var;
   using stan::math::test::get_new_msg;
   using stan::math::test::sum_lpdf;
-<<<<<<< HEAD
-
-  std::vector<stan::math::var> data(0);
-=======
   std::vector<var> data(0);
->>>>>>> 560c293a
   EXPECT_EQ(0.0, stan::math::reduce_sum_static<sum_lpdf>(
                      data, 1, stan::math::test::get_new_msg())
                      .val())
